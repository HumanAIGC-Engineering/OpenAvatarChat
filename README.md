

<h1 style='text-align: center; margin-bottom: 1rem'> Open Avatar Chat </h1>

<div align="center">
<strong>English | <a href=readme_cn.md>中文</a></strong>
</div>
<h3 style='text-align: center'>
A modular avatar chat implementation runs on single pc.
</h3>
<div style="display: flex; flex-direction: row; justify-content: center">
<a href="https://github.com/HumanAIGC-Engineering/OpenAvatarChat" target="_blank"><img alt="Static Badge" style="display: block; padding-right: 5px; height: 20px;" src="https://img.shields.io/badge/github-white?logo=github&logoColor=black"></a>
</div>

## 1. Demo

<a href="https://www.modelscope.cn/studios/HumanAIGC-Engineering/open-avatar-chat" target="_blank" style="display: inline-block; vertical-align: middle;">
 <img alt="Static Badge" style="height: 14px; margin-left: 5px; " src="./assets/images/modelscope_logo.png">    
Demo
</a>
 service using SenseVoice + Qwen-VL + CosyVoice.

#### Demo Video
<br>
<video src="https://github.com/user-attachments/assets/89753aea-370f-4f10-9d05-f4b104f87dd8" controls="controls"></video>

## 2. Community

* Wechat Group

<img alt="community_wechat.png" height="200" src="assets/images/community_wechat.png" width="200"/>

## 3. Requirements
* Need Python 3.10+
* Cuda capable GPU
* 20GB+ VRam needed to load omni-llm model without quantization. 
  * Less than 10GB VRam is sufficient for int4 quantization, but the response quality may be limited.
* Avatar part use CPU to inference, reaches 30fps on an i9-13980HX.
> You can use a cloud-based LLM model API to replace MiniCPM-o, which significantly reduces the configuration requirements. For more details, refer to [ASR + LLM + TTS Method](#asr--llm--tts-as-an-alternative-to-local-minicpm-o).The structure of these two flow is shown in the figure below.
> <img src="./assets/images/data_flow.svg" />


## 4. Performance
Response delay is around 2.2 seconds averaged by 10 measturements on test pc (i9-13900KF and Nvidia RTX 4090).
It's counted between human voice end and subsequent avatar audio starts, which includes bidirectional rtc delay, vad delay and the pipeline computation time.

## 5. Components Dependency

|Type|Project|Github|Model|
|---|---|---|---|
|RTC|HumanAIGC-Engineering/gradio-webrtc|[<img src="https://img.shields.io/badge/github-white?logo=github&logoColor=black"/>](https://github.com/HumanAIGC-Engineering/gradio-webrtc)||
|VAD|snakers4/silero-vad|[<img src="https://img.shields.io/badge/github-white?logo=github&logoColor=black"/>](https://github.com/snakers4/silero-vad)||
|LLM|OpenBMB/MiniCPM-o|[<img src="https://img.shields.io/badge/github-white?logo=github&logoColor=black"/>](https://github.com/OpenBMB/MiniCPM-o)| [🤗](https://huggingface.co/openbmb/MiniCPM-o-2_6)&nbsp;&nbsp;[<img src="./assets/images/modelscope_logo.png" width="20px"></img>](https://modelscope.cn/models/OpenBMB/MiniCPM-o-2_6) |
|LLM-int4|||[🤗](https://huggingface.co/openbmb/MiniCPM-o-2_6-int4)&nbsp;&nbsp;[<img src="./assets/images/modelscope_logo.png" width="20px"></img>](https://modelscope.cn/models/OpenBMB/MiniCPM-o-2_6-int4)|
|Avatar|HumanAIGC/lite-avatar|[<img src="https://img.shields.io/badge/github-white?logo=github&logoColor=black"/>](https://github.com/HumanAIGC/lite-avatar)||
|TTS|FunAudioLLM/CosyVoice|[<img src="https://img.shields.io/badge/github-white?logo=github&logoColor=black"/>](https://github.com/FunAudioLLM/CosyVoice)||

## 6. Installation

> [!IMPORTANT]
> Submodules referred by this project and the models all need git lfs module to be cloned properly, please install it before clone any code.
> ```bash
> sudo apt install git-lfs
> git lfs install 
> ```
> third party projects are included by submodule, remember to update submodules.
> ```bash
> git submodule update --init --recursive
> ```


#### Download model
Most model and resource files are included in the submodules of this project, except for the LLM model, we currently use MiniCPM-o-2.6 as the omni language model, user can download the model files from Huggingface or Modelscope. Models are recommended to be downloaded into \<ProjectRoot\>/models/, otherwise the default config should be altered. Helper scripts in scripts folder are provided to download corresponding model. Run them under project root.
```bash
scripts/download_MiniCPM-o_2.6.sh
```
```bash
scripts/download_MiniCPM-o_2.6-int4.sh
```

> [!WARNING]
> Both full precision version and the int4 quantized one are supported. However，the int4 version need a special version of AutoGPTQ to load, refer to the [model card](https://huggingface.co/openbmb/MiniCPM-o-2_6-int4) please.

#### Prepare ssl certificates.
Since we use rtc to stream the video and audio, if not linked from localhost an ssl certificates is needed, user can put exist ones into the ssl_certs folder and config them in the config file or create a new self signed one with the provided script. Run the script under project root to put the result into proper position.
```bash
scripts/create_ssl_certs.sh
```

#### Run the demo
Demo can be start in a linux container or start in host os.
  * Run in container: After prepared GPU capable docker environment, run the following script to build and start the service.
    ```bash
    build_and_run.sh
    ```
  * Run directly:
    * Install requirements
    ```bash
    pip install -r requirements.txt
    ```
    * Start demo
    ```bash
    python src/demo.py
    ```

<<<<<<< HEAD
#### Configs
The default parameter will load config from **<project_root>/configs/chat_with_minicpm.yaml**. Config can be loaded from other file by add the --config parameter.
=======
#### 配置
程序默认启动时，会读取 **<project_root>/configs/chat_with_minicpm.yaml** 中的配置，用户也可以在启动命令后加上--config参数来选择从其他配置文件启动。
>>>>>>> 640cf921
```bash
python src/demo.py --config <absolute-path-to-the-config>.yaml
```
Configurable parameters are listed here：

|Parameter|Default|Description|
|---|---|---|
|log.log_level|INFO|Log level of the demo.|
|service.host|0.0.0.0|Address to start gradio application on.|
|service.port|8282|Port to start gradio application on.|
|service.cert_file|ssl_certs/localhost.crt|Certificate file for ssl, if both cert_file and cert_key are found, https will be enabled.|
|service.cert_key|ssl_certs/localhost.key|Certificate file for ssl, if both cert_file and cert_key are found, https will be enabled.|
|chat_engine.model_root|models|Path to find models.|
|chat_engine.handler_configs|N/A|Handler configs are provided by each handler.|

Current implemented handler provide following configs:
* VAD

|Parameter|Default|Description|
|---|---|---|
|SileraVad.speaking_threshold|0.5|Threshold to determine whether user starts speaking or end speaking.|
|SileraVad.start_delay|2048|Speaking probability should be higher than threshold longer than this period to be recognized as start of speaking, unit in audio sample.|
|SileraVad.end_delay|2048|Speaking probability should be lower than threshold longer than this period to be recognized as end of speaking, unit in audio sample.|
|SileraVad.buffer_look_back|1024|For high threshold, the very start part to the voice may be clipped, use this to compensate, unit in audio sample.|
|SileraVad.speech_padding|512|Silence of this length will be padded on both start and end, unit in audio sample.|

* LLM

|Parameter|Default| Description                                                                                                                                                                                                                                                                                                 |
|---|---|-------------------------------------------------------------------------------------------------------------------------------------------------------------------------------------------------------------------------------------------------------------------------------------------------------------|
|S2S_MiniCPM.model_name|MiniCPM-o-2_6| Which model to load, can be "MiniCPM-o-2_6" or "MiniCPM-o-2_6-int4", it should match the folder's name under model directory.                                                                                                                                                                               |
|S2S_MiniCPM.voice_prompt|| Voice prompt for MiniCPM-o.                                                                                                                                                                                                                                                                                 |
|S2S_MiniCPM.assistant_prompt|| Assistant prompt for MiniCPM-o.                                                                                                                                                                                                                                                                             |
| S2S_MiniCPM.enable_video_input | False         | Whether video input is enabled.**when video input is enbaled vram consumption will be increased largely, on 24GB gpu with non-quantized model, oom may occur during inference.**                                                                                                                            |
| S2S_MiniCPM.skip_video_frame   | -1            | Decide how many frames will be used when video modality is used. -1 means only the latest frame in every 1 second interval will be used. 0 means all frames will be used. n>0 means n frames will be skipped after each accepted frame.|


*ASR FunASR Model*

| Parameter              | Default Value          | Description                                                                 |
|------------------------|------------------------|-----------------------------------------------------------------------------|
| ASR_Funasr.model_name  | iic/SenseVoiceSmall    | This parameter selects a model from [FunASR](https://github.com/modelscope/FunASR). Models are downloaded automatically. To use a local model, provide an absolute path. |

---

*LLM Plain Text Model*

| Parameter                  | Default Value | Description                                                                 |
|----------------------------|---------------|-----------------------------------------------------------------------------|
| LLM_Bailian.model_name     | qwen-plus     | The API for Bailian's testing environment. Free quotas can be obtained from [Bailian](https://bailian.console.aliyun.com/#/home). |
| LLM_Bailian.system_prompt  |               | Default system prompt                                                       |
| LLM_Bailian.api_url        |               | API URL for the model                                                      |
| LLM_Bailian.api_key        |               | API key for the model                                                      |

---

*TTS CosyVoice Model*

| Parameter                      | Default Value | Description                                                                 |
|--------------------------------|---------------|-----------------------------------------------------------------------------|
| TTS_CosyVoice.api_url          |               | Required if deploying CosyVoice server on another machine.                 |
| TTS_CosyVoice.model_name       |               | Refer to [CosyVoice](https://github.com/FunAudioLLM/CosyVoice) for details. |
| TTS_CosyVoice.spk_id           | '中文女' | Use official SFT voices like '英文女' or '英文男'. Mutually exclusive with `ref_audio_path`. |
| TTS_CosyVoice.ref_audio_path  |               | Absolute path to the reference audio. Mutually exclusive with `spk_id`.    |
| TTS_CosyVoice.ref_audio_text  |               | Text content of the reference audio.                                       |
| TTS_CosyVoice.sample_rate      | 24000         | Output audio sample rate                                                   |

---

<<<<<<< HEAD
*Digital Human*

| Parameter                     | Default Value | Description                                                                 |
|-------------------------------|---------------|-----------------------------------------------------------------------------|
| Tts2Face.avatar_name          | sample_data   | Name of the digital human data. Currently, only "sample_data" is available. Stay tuned for more options. |
| Tts2Face.fps                  | 25            | Frame rate for the digital human. On high-performance CPUs, it can be set to 30 FPS. |
| Tts2Face.enable_fast_mode     | True          | Low-latency mode. Enabling this reduces response delay but may cause stuttering at the beginning of responses on underpowered systems. |


> [!IMPORTANT]
> All path parameters in the configuration can use either absolute paths or paths relative to the project root directory.

---

### ASR + LLM + TTS as an Alternative to Local MiniCPM-o
The local startup requirements for MiniCPM-o are relatively high. If you already have an LLM API key, you can use this method to experience the conversational digital human. After modification, you can still start it using `python src/demo.py`.

> If you encounter any issues, feel free to submit an [issue](https://github.com/HumanAIGC-Engineering/OpenAvatarChat/issues).

start the demo with ```python src/demo.py --config config/llm_openai_compatible.yaml```

* Modify `config/llm_openai_compatible.yaml` for LLM_Bailian Configuration


=======
#### ASR + LLM + TTS 替代本地 MiniCPM-o
MiniCPM-o 的本地启动要求相对较高，如果你已有一个可调用的 LLM api_key,可以用这种方式启动来体验对话数字人,修改完后仍可以用 `python src/demo.py` 启动即可
> 如果遇到问题欢迎 [issue](https://github.com/HumanAIGC-Engineering/OpenAvatarChat/issues)给我们

启动配置修改为 ```python src/demo.py --config config/llm_openai_compatible.yaml```


* 修改 config/llm_openai_compatible.yaml 中的 LLM_Bailian配置，代码中的调用方式为 openai 的标准方式，理论上相同的可以兼容
>>>>>>> 640cf921
```yaml
LLM_Bailian: 
  model_name: "qwen-plus"
  system_prompt: "You are an AI digital human. Respond to my questions briefly and insert punctuation where appropriate."
  api_url: 'https://dashscope.aliyuncs.com/compatible-mode/v1'
  api_key: 'yourapikey' # default=os.getenv("DASHSCOPE_API_KEY")
```

* Internal Code Calling Method
```python
client = OpenAI(
      api_key= self.api_key, 
      base_url=self.api_url,
  )
completion = client.chat.completions.create(
    model=self.model_name,
    messages=[
        self.system_prompt,
        {'role': 'user', 'content': chat_text}
    ],
    stream=True
)
```

* Defaults:
- ASR defaults to FunASR using `iic/SenseVoiceSmall`.
- LLM defaults to Bailian API URL + API key.
- TTS defaults to CosyVoice's `iic/CosyVoice-300M-SFT` + `Chinese Female`. You can modify it to other models and use `ref_audio_path` and `ref_audio_text` for voice cloning.

## 7. Community Thanks

Thanks to community member titan909 for posting the [installation tutorial video](https://www.bilibili.com/video/BV1FNZ8YNEA8) on BiliBili.

## 8. Contributors

[Gang Cheng](https://github.com/lovepope)
[Tao Chen](https://github.com/raidios)
[Feng Wang](https://github.com/sudowind)
[Binchao Huang](https://github.com/bingochaos)
[Hui Xu](https://github.com/xhup)
[Guanqiao He](https://github.com/bboygun)
[Yi Lu](https://github.com/HaveAnApplePie)

## 9. Star History
If you find this project useful, please ⭐️ star the repository. 
![](https://api.star-history.com/svg?repos=HumanAIGC-Engineering/OpenAvatarChat&type=Date)<|MERGE_RESOLUTION|>--- conflicted
+++ resolved
@@ -1,5 +1,3 @@
-
-
 <h1 style='text-align: center; margin-bottom: 1rem'> Open Avatar Chat </h1>
 
 <div align="center">
@@ -21,59 +19,66 @@
  service using SenseVoice + Qwen-VL + CosyVoice.
 
 #### Demo Video
+
 <br>
 <video src="https://github.com/user-attachments/assets/89753aea-370f-4f10-9d05-f4b104f87dd8" controls="controls"></video>
 
 ## 2. Community
 
-* Wechat Group
+- Wechat Group
 
 <img alt="community_wechat.png" height="200" src="assets/images/community_wechat.png" width="200"/>
 
 ## 3. Requirements
-* Need Python 3.10+
-* Cuda capable GPU
-* 20GB+ VRam needed to load omni-llm model without quantization. 
-  * Less than 10GB VRam is sufficient for int4 quantization, but the response quality may be limited.
-* Avatar part use CPU to inference, reaches 30fps on an i9-13980HX.
-> You can use a cloud-based LLM model API to replace MiniCPM-o, which significantly reduces the configuration requirements. For more details, refer to [ASR + LLM + TTS Method](#asr--llm--tts-as-an-alternative-to-local-minicpm-o).The structure of these two flow is shown in the figure below.
-> <img src="./assets/images/data_flow.svg" />
-
+
+- Need Python 3.10+
+- Cuda capable GPU
+- 20GB+ VRam needed to load omni-llm model without quantization.
+  - Less than 10GB VRam is sufficient for int4 quantization, but the response quality may be limited.
+- Avatar part use CPU to inference, reaches 30fps on an i9-13980HX.
+  > You can use a cloud-based LLM model API to replace MiniCPM-o, which significantly reduces the configuration requirements. For more details, refer to [ASR + LLM + TTS Method](#asr--llm--tts-as-an-alternative-to-local-minicpm-o).The structure of these two flow is shown in the figure below.
+  > <img src="./assets/images/data_flow.svg" />
 
 ## 4. Performance
+
 Response delay is around 2.2 seconds averaged by 10 measturements on test pc (i9-13900KF and Nvidia RTX 4090).
 It's counted between human voice end and subsequent avatar audio starts, which includes bidirectional rtc delay, vad delay and the pipeline computation time.
 
 ## 5. Components Dependency
 
-|Type|Project|Github|Model|
-|---|---|---|---|
-|RTC|HumanAIGC-Engineering/gradio-webrtc|[<img src="https://img.shields.io/badge/github-white?logo=github&logoColor=black"/>](https://github.com/HumanAIGC-Engineering/gradio-webrtc)||
-|VAD|snakers4/silero-vad|[<img src="https://img.shields.io/badge/github-white?logo=github&logoColor=black"/>](https://github.com/snakers4/silero-vad)||
-|LLM|OpenBMB/MiniCPM-o|[<img src="https://img.shields.io/badge/github-white?logo=github&logoColor=black"/>](https://github.com/OpenBMB/MiniCPM-o)| [🤗](https://huggingface.co/openbmb/MiniCPM-o-2_6)&nbsp;&nbsp;[<img src="./assets/images/modelscope_logo.png" width="20px"></img>](https://modelscope.cn/models/OpenBMB/MiniCPM-o-2_6) |
-|LLM-int4|||[🤗](https://huggingface.co/openbmb/MiniCPM-o-2_6-int4)&nbsp;&nbsp;[<img src="./assets/images/modelscope_logo.png" width="20px"></img>](https://modelscope.cn/models/OpenBMB/MiniCPM-o-2_6-int4)|
-|Avatar|HumanAIGC/lite-avatar|[<img src="https://img.shields.io/badge/github-white?logo=github&logoColor=black"/>](https://github.com/HumanAIGC/lite-avatar)||
-|TTS|FunAudioLLM/CosyVoice|[<img src="https://img.shields.io/badge/github-white?logo=github&logoColor=black"/>](https://github.com/FunAudioLLM/CosyVoice)||
+| Type     | Project                             | Github                                                                                                                                       | Model                                                                                                                                                                                            |
+| -------- | ----------------------------------- | -------------------------------------------------------------------------------------------------------------------------------------------- | ------------------------------------------------------------------------------------------------------------------------------------------------------------------------------------------------ |
+| RTC      | HumanAIGC-Engineering/gradio-webrtc | [<img src="https://img.shields.io/badge/github-white?logo=github&logoColor=black"/>](https://github.com/HumanAIGC-Engineering/gradio-webrtc) |                                                                                                                                                                                                  |
+| VAD      | snakers4/silero-vad                 | [<img src="https://img.shields.io/badge/github-white?logo=github&logoColor=black"/>](https://github.com/snakers4/silero-vad)                 |                                                                                                                                                                                                  |
+| LLM      | OpenBMB/MiniCPM-o                   | [<img src="https://img.shields.io/badge/github-white?logo=github&logoColor=black"/>](https://github.com/OpenBMB/MiniCPM-o)                   | [🤗](https://huggingface.co/openbmb/MiniCPM-o-2_6)&nbsp;&nbsp;[<img src="./assets/images/modelscope_logo.png" width="20px"></img>](https://modelscope.cn/models/OpenBMB/MiniCPM-o-2_6)           |
+| LLM-int4 |                                     |                                                                                                                                              | [🤗](https://huggingface.co/openbmb/MiniCPM-o-2_6-int4)&nbsp;&nbsp;[<img src="./assets/images/modelscope_logo.png" width="20px"></img>](https://modelscope.cn/models/OpenBMB/MiniCPM-o-2_6-int4) |
+| Avatar   | HumanAIGC/lite-avatar               | [<img src="https://img.shields.io/badge/github-white?logo=github&logoColor=black"/>](https://github.com/HumanAIGC/lite-avatar)               |                                                                                                                                                                                                  |
+| TTS      | FunAudioLLM/CosyVoice               | [<img src="https://img.shields.io/badge/github-white?logo=github&logoColor=black"/>](https://github.com/FunAudioLLM/CosyVoice)               |                                                                                                                                                                                                  |
 
 ## 6. Installation
 
 > [!IMPORTANT]
 > Submodules referred by this project and the models all need git lfs module to be cloned properly, please install it before clone any code.
+>
 > ```bash
 > sudo apt install git-lfs
-> git lfs install 
+> git lfs install
 > ```
+>
 > third party projects are included by submodule, remember to update submodules.
+>
 > ```bash
 > git submodule update --init --recursive
 > ```
 
-
 #### Download model
+
 Most model and resource files are included in the submodules of this project, except for the LLM model, we currently use MiniCPM-o-2.6 as the omni language model, user can download the model files from Huggingface or Modelscope. Models are recommended to be downloaded into \<ProjectRoot\>/models/, otherwise the default config should be altered. Helper scripts in scripts folder are provided to download corresponding model. Run them under project root.
+
 ```bash
 scripts/download_MiniCPM-o_2.6.sh
 ```
+
 ```bash
 scripts/download_MiniCPM-o_2.6-int4.sh
 ```
@@ -82,112 +87,112 @@
 > Both full precision version and the int4 quantized one are supported. However，the int4 version need a special version of AutoGPTQ to load, refer to the [model card](https://huggingface.co/openbmb/MiniCPM-o-2_6-int4) please.
 
 #### Prepare ssl certificates.
+
 Since we use rtc to stream the video and audio, if not linked from localhost an ssl certificates is needed, user can put exist ones into the ssl_certs folder and config them in the config file or create a new self signed one with the provided script. Run the script under project root to put the result into proper position.
+
 ```bash
 scripts/create_ssl_certs.sh
 ```
 
 #### Run the demo
+
 Demo can be start in a linux container or start in host os.
-  * Run in container: After prepared GPU capable docker environment, run the following script to build and start the service.
-    ```bash
-    build_and_run.sh
-    ```
-  * Run directly:
-    * Install requirements
-    ```bash
-    pip install -r requirements.txt
-    ```
-    * Start demo
-    ```bash
-    python src/demo.py
-    ```
-
-<<<<<<< HEAD
+
+- Run in container: After prepared GPU capable docker environment, run the following script to build and start the service.
+  ```bash
+  build_and_run.sh
+  ```
+- Run directly:
+  - Install requirements
+  ```bash
+  pip install -r requirements.txt
+  ```
+  - Start demo
+  ```bash
+  python src/demo.py
+  ```
+
 #### Configs
+
 The default parameter will load config from **<project_root>/configs/chat_with_minicpm.yaml**. Config can be loaded from other file by add the --config parameter.
-=======
-#### 配置
-程序默认启动时，会读取 **<project_root>/configs/chat_with_minicpm.yaml** 中的配置，用户也可以在启动命令后加上--config参数来选择从其他配置文件启动。
->>>>>>> 640cf921
+
 ```bash
 python src/demo.py --config <absolute-path-to-the-config>.yaml
 ```
+
 Configurable parameters are listed here：
 
-|Parameter|Default|Description|
-|---|---|---|
-|log.log_level|INFO|Log level of the demo.|
-|service.host|0.0.0.0|Address to start gradio application on.|
-|service.port|8282|Port to start gradio application on.|
-|service.cert_file|ssl_certs/localhost.crt|Certificate file for ssl, if both cert_file and cert_key are found, https will be enabled.|
-|service.cert_key|ssl_certs/localhost.key|Certificate file for ssl, if both cert_file and cert_key are found, https will be enabled.|
-|chat_engine.model_root|models|Path to find models.|
-|chat_engine.handler_configs|N/A|Handler configs are provided by each handler.|
+| Parameter                   | Default                 | Description                                                                                |
+| --------------------------- | ----------------------- | ------------------------------------------------------------------------------------------ |
+| log.log_level               | INFO                    | Log level of the demo.                                                                     |
+| service.host                | 0.0.0.0                 | Address to start gradio application on.                                                    |
+| service.port                | 8282                    | Port to start gradio application on.                                                       |
+| service.cert_file           | ssl_certs/localhost.crt | Certificate file for ssl, if both cert_file and cert_key are found, https will be enabled. |
+| service.cert_key            | ssl_certs/localhost.key | Certificate file for ssl, if both cert_file and cert_key are found, https will be enabled. |
+| chat_engine.model_root      | models                  | Path to find models.                                                                       |
+| chat_engine.handler_configs | N/A                     | Handler configs are provided by each handler.                                              |
 
 Current implemented handler provide following configs:
-* VAD
-
-|Parameter|Default|Description|
-|---|---|---|
-|SileraVad.speaking_threshold|0.5|Threshold to determine whether user starts speaking or end speaking.|
-|SileraVad.start_delay|2048|Speaking probability should be higher than threshold longer than this period to be recognized as start of speaking, unit in audio sample.|
-|SileraVad.end_delay|2048|Speaking probability should be lower than threshold longer than this period to be recognized as end of speaking, unit in audio sample.|
-|SileraVad.buffer_look_back|1024|For high threshold, the very start part to the voice may be clipped, use this to compensate, unit in audio sample.|
-|SileraVad.speech_padding|512|Silence of this length will be padded on both start and end, unit in audio sample.|
-
-* LLM
-
-|Parameter|Default| Description                                                                                                                                                                                                                                                                                                 |
-|---|---|-------------------------------------------------------------------------------------------------------------------------------------------------------------------------------------------------------------------------------------------------------------------------------------------------------------|
-|S2S_MiniCPM.model_name|MiniCPM-o-2_6| Which model to load, can be "MiniCPM-o-2_6" or "MiniCPM-o-2_6-int4", it should match the folder's name under model directory.                                                                                                                                                                               |
-|S2S_MiniCPM.voice_prompt|| Voice prompt for MiniCPM-o.                                                                                                                                                                                                                                                                                 |
-|S2S_MiniCPM.assistant_prompt|| Assistant prompt for MiniCPM-o.                                                                                                                                                                                                                                                                             |
-| S2S_MiniCPM.enable_video_input | False         | Whether video input is enabled.**when video input is enbaled vram consumption will be increased largely, on 24GB gpu with non-quantized model, oom may occur during inference.**                                                                                                                            |
-| S2S_MiniCPM.skip_video_frame   | -1            | Decide how many frames will be used when video modality is used. -1 means only the latest frame in every 1 second interval will be used. 0 means all frames will be used. n>0 means n frames will be skipped after each accepted frame.|
-
-
-*ASR FunASR Model*
-
-| Parameter              | Default Value          | Description                                                                 |
-|------------------------|------------------------|-----------------------------------------------------------------------------|
-| ASR_Funasr.model_name  | iic/SenseVoiceSmall    | This parameter selects a model from [FunASR](https://github.com/modelscope/FunASR). Models are downloaded automatically. To use a local model, provide an absolute path. |
-
----
-
-*LLM Plain Text Model*
-
-| Parameter                  | Default Value | Description                                                                 |
-|----------------------------|---------------|-----------------------------------------------------------------------------|
-| LLM_Bailian.model_name     | qwen-plus     | The API for Bailian's testing environment. Free quotas can be obtained from [Bailian](https://bailian.console.aliyun.com/#/home). |
-| LLM_Bailian.system_prompt  |               | Default system prompt                                                       |
-| LLM_Bailian.api_url        |               | API URL for the model                                                      |
-| LLM_Bailian.api_key        |               | API key for the model                                                      |
-
----
-
-*TTS CosyVoice Model*
-
-| Parameter                      | Default Value | Description                                                                 |
-|--------------------------------|---------------|-----------------------------------------------------------------------------|
-| TTS_CosyVoice.api_url          |               | Required if deploying CosyVoice server on another machine.                 |
-| TTS_CosyVoice.model_name       |               | Refer to [CosyVoice](https://github.com/FunAudioLLM/CosyVoice) for details. |
-| TTS_CosyVoice.spk_id           | '中文女' | Use official SFT voices like '英文女' or '英文男'. Mutually exclusive with `ref_audio_path`. |
-| TTS_CosyVoice.ref_audio_path  |               | Absolute path to the reference audio. Mutually exclusive with `spk_id`.    |
-| TTS_CosyVoice.ref_audio_text  |               | Text content of the reference audio.                                       |
-| TTS_CosyVoice.sample_rate      | 24000         | Output audio sample rate                                                   |
-
----
-
-<<<<<<< HEAD
-*Digital Human*
-
-| Parameter                     | Default Value | Description                                                                 |
-|-------------------------------|---------------|-----------------------------------------------------------------------------|
-| Tts2Face.avatar_name          | sample_data   | Name of the digital human data. Currently, only "sample_data" is available. Stay tuned for more options. |
-| Tts2Face.fps                  | 25            | Frame rate for the digital human. On high-performance CPUs, it can be set to 30 FPS. |
-| Tts2Face.enable_fast_mode     | True          | Low-latency mode. Enabling this reduces response delay but may cause stuttering at the beginning of responses on underpowered systems. |
-
+
+- VAD
+
+| Parameter                    | Default | Description                                                                                                                               |
+| ---------------------------- | ------- | ----------------------------------------------------------------------------------------------------------------------------------------- |
+| SileraVad.speaking_threshold | 0.5     | Threshold to determine whether user starts speaking or end speaking.                                                                      |
+| SileraVad.start_delay        | 2048    | Speaking probability should be higher than threshold longer than this period to be recognized as start of speaking, unit in audio sample. |
+| SileraVad.end_delay          | 2048    | Speaking probability should be lower than threshold longer than this period to be recognized as end of speaking, unit in audio sample.    |
+| SileraVad.buffer_look_back   | 1024    | For high threshold, the very start part to the voice may be clipped, use this to compensate, unit in audio sample.                        |
+| SileraVad.speech_padding     | 512     | Silence of this length will be padded on both start and end, unit in audio sample.                                                        |
+
+- LLM
+
+| Parameter                      | Default       | Description                                                                                                                                                                                                                             |
+| ------------------------------ | ------------- | --------------------------------------------------------------------------------------------------------------------------------------------------------------------------------------------------------------------------------------- |
+| S2S_MiniCPM.model_name         | MiniCPM-o-2_6 | Which model to load, can be "MiniCPM-o-2_6" or "MiniCPM-o-2_6-int4", it should match the folder's name under model directory.                                                                                                           |
+| S2S_MiniCPM.voice_prompt       |               | Voice prompt for MiniCPM-o.                                                                                                                                                                                                             |
+| S2S_MiniCPM.assistant_prompt   |               | Assistant prompt for MiniCPM-o.                                                                                                                                                                                                         |
+| S2S_MiniCPM.enable_video_input | False         | Whether video input is enabled.**when video input is enbaled vram consumption will be increased largely, on 24GB gpu with non-quantized model, oom may occur during inference.**                                                        |
+| S2S_MiniCPM.skip_video_frame   | -1            | Decide how many frames will be used when video modality is used. -1 means only the latest frame in every 1 second interval will be used. 0 means all frames will be used. n>0 means n frames will be skipped after each accepted frame. |
+
+_ASR FunASR Model_
+
+| Parameter             | Default Value       | Description                                                                                                                                                              |
+| --------------------- | ------------------- | ------------------------------------------------------------------------------------------------------------------------------------------------------------------------ |
+| ASR_Funasr.model_name | iic/SenseVoiceSmall | This parameter selects a model from [FunASR](https://github.com/modelscope/FunASR). Models are downloaded automatically. To use a local model, provide an absolute path. |
+
+---
+
+_LLM Plain Text Model_
+
+| Parameter                 | Default Value | Description                                                                                                                       |
+| ------------------------- | ------------- | --------------------------------------------------------------------------------------------------------------------------------- |
+| LLM_Bailian.model_name    | qwen-plus     | The API for Bailian's testing environment. Free quotas can be obtained from [Bailian](https://bailian.console.aliyun.com/#/home). |
+| LLM_Bailian.system_prompt |               | Default system prompt                                                                                                             |
+| LLM_Bailian.api_url       |               | API URL for the model                                                                                                             |
+| LLM_Bailian.api_key       |               | API key for the model                                                                                                             |
+
+---
+
+_TTS CosyVoice Model_
+
+| Parameter                    | Default Value | Description                                                                                  |
+| ---------------------------- | ------------- | -------------------------------------------------------------------------------------------- |
+| TTS_CosyVoice.api_url        |               | Required if deploying CosyVoice server on another machine.                                   |
+| TTS_CosyVoice.model_name     |               | Refer to [CosyVoice](https://github.com/FunAudioLLM/CosyVoice) for details.                  |
+| TTS_CosyVoice.spk_id         | '中文女'      | Use official SFT voices like '英文女' or '英文男'. Mutually exclusive with `ref_audio_path`. |
+| TTS_CosyVoice.ref_audio_path |               | Absolute path to the reference audio. Mutually exclusive with `spk_id`.                      |
+| TTS_CosyVoice.ref_audio_text |               | Text content of the reference audio.                                                         |
+| TTS_CosyVoice.sample_rate    | 24000         | Output audio sample rate                                                                     |
+
+---
+
+_Digital Human_
+
+| Parameter                 | Default Value | Description                                                                                                                            |
+| ------------------------- | ------------- | -------------------------------------------------------------------------------------------------------------------------------------- |
+| Tts2Face.avatar_name      | sample_data   | Name of the digital human data. Currently, only "sample_data" is available. Stay tuned for more options.                               |
+| Tts2Face.fps              | 25            | Frame rate for the digital human. On high-performance CPUs, it can be set to 30 FPS.                                                   |
+| Tts2Face.enable_fast_mode | True          | Low-latency mode. Enabling this reduces response delay but may cause stuttering at the beginning of responses on underpowered systems. |
 
 > [!IMPORTANT]
 > All path parameters in the configuration can use either absolute paths or paths relative to the project root directory.
@@ -195,37 +200,28 @@
 ---
 
 ### ASR + LLM + TTS as an Alternative to Local MiniCPM-o
+
 The local startup requirements for MiniCPM-o are relatively high. If you already have an LLM API key, you can use this method to experience the conversational digital human. After modification, you can still start it using `python src/demo.py`.
 
 > If you encounter any issues, feel free to submit an [issue](https://github.com/HumanAIGC-Engineering/OpenAvatarChat/issues).
 
-start the demo with ```python src/demo.py --config config/llm_openai_compatible.yaml```
-
-* Modify `config/llm_openai_compatible.yaml` for LLM_Bailian Configuration
-
-
-=======
-#### ASR + LLM + TTS 替代本地 MiniCPM-o
-MiniCPM-o 的本地启动要求相对较高，如果你已有一个可调用的 LLM api_key,可以用这种方式启动来体验对话数字人,修改完后仍可以用 `python src/demo.py` 启动即可
-> 如果遇到问题欢迎 [issue](https://github.com/HumanAIGC-Engineering/OpenAvatarChat/issues)给我们
-
-启动配置修改为 ```python src/demo.py --config config/llm_openai_compatible.yaml```
-
-
-* 修改 config/llm_openai_compatible.yaml 中的 LLM_Bailian配置，代码中的调用方式为 openai 的标准方式，理论上相同的可以兼容
->>>>>>> 640cf921
+start the demo with `python src/demo.py --config config/llm_openai_compatible.yaml`
+
+- Modify `config/llm_openai_compatible.yaml` for LLM_Bailian Configuration
+
 ```yaml
-LLM_Bailian: 
+LLM_Bailian:
   model_name: "qwen-plus"
   system_prompt: "You are an AI digital human. Respond to my questions briefly and insert punctuation where appropriate."
-  api_url: 'https://dashscope.aliyuncs.com/compatible-mode/v1'
-  api_key: 'yourapikey' # default=os.getenv("DASHSCOPE_API_KEY")
-```
-
-* Internal Code Calling Method
+  api_url: "https://dashscope.aliyuncs.com/compatible-mode/v1"
+  api_key: "yourapikey" # default=os.getenv("DASHSCOPE_API_KEY")
+```
+
+- Internal Code Calling Method
+
 ```python
 client = OpenAI(
-      api_key= self.api_key, 
+      api_key= self.api_key,
       base_url=self.api_url,
   )
 completion = client.chat.completions.create(
@@ -238,10 +234,11 @@
 )
 ```
 
-* Defaults:
-- ASR defaults to FunASR using `iic/SenseVoiceSmall`.
-- LLM defaults to Bailian API URL + API key.
-- TTS defaults to CosyVoice's `iic/CosyVoice-300M-SFT` + `Chinese Female`. You can modify it to other models and use `ref_audio_path` and `ref_audio_text` for voice cloning.
+- Defaults:
+
+* ASR defaults to FunASR using `iic/SenseVoiceSmall`.
+* LLM defaults to Bailian API URL + API key.
+* TTS defaults to CosyVoice's `iic/CosyVoice-300M-SFT` + `Chinese Female`. You can modify it to other models and use `ref_audio_path` and `ref_audio_text` for voice cloning.
 
 ## 7. Community Thanks
 
@@ -258,5 +255,6 @@
 [Yi Lu](https://github.com/HaveAnApplePie)
 
 ## 9. Star History
-If you find this project useful, please ⭐️ star the repository. 
+
+If you find this project useful, please ⭐️ star the repository.
 ![](https://api.star-history.com/svg?repos=HumanAIGC-Engineering/OpenAvatarChat&type=Date)