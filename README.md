<h1 style='text-align: center; margin-bottom: 1rem'> Open Avatar Chat </h1>

<p align="center">
<strong>English | <a href="readme_cn.md">中文</a></strong>
</p>

<p align="center">
<strong>A modular interactive digital human conversation implementation that runs full-featured on a single PC.</strong>
</p>

<p align="center" style="display: flex; flex-direction: row; justify-content: center">
 🤗 <a href="https://huggingface.co/spaces/HumanAIGC-Engineering-Team/open-avatar-chat">Demo</a>&nbsp&nbsp|&nbsp&nbsp<img alt="Static Badge" style="height: 10px;" src="./assets/images/modelscope_logo.png"> <a href="https://www.modelscope.cn/studios/HumanAIGC-Engineering/open-avatar-chat">Demo</a>&nbsp&nbsp|&nbsp&nbsp💬 <a href="https://github.com/HumanAIGC-Engineering/OpenAvatarChat/blob/main/assets/images/community_wechat.png">WeChat</a>
</p>

## 🔥 Core Highlights
- **Low-latency digital human real-time conversation: The average response delay is about 2.2 seconds.**
- **Multimodal language model: Supports multimodal language models including text, audio, video, etc.**
- **Modular design: Uses modular design, allowing flexible component replacement to achieve different function combinations.**

## 📢 News

### Changelog
<<<<<<< HEAD
- [2025.06.12] ⭐️⭐️⭐️ Version 0.4.0 Released:
  - Added support for [MuseTalk](https://github.com/TMElyralab/MuseTalk) in digital humans.
  - 50+ new avatar with with professionally themed outfits released in [LiteAvatarGallery](https://modelscope.cn/models/HumanAIGC-Engineering/LiteAvatarGallery/file/view/master/20250612%2Favatar.md?status=1).
=======
- [2025.06.12] ⭐️⭐️⭐️ Version 0.4.1 Released:
  - Added support for [MuseTalk](https://github.com/TMElyralab/MuseTalk), including customizable videos for personalized avatars.
  - Released 50 new LiteAvatar styles featuring a variety of professional roles. Please refer to [LiteAvatarGallery](https://modelscope.cn/models/HumanAIGC-Engineering/LiteAvatarGallery).
>>>>>>> de9d5ccb
- [2025.04.18] ⭐️⭐️⭐️ Version 0.3.0 Released:
  - 🎉🎉🎉 Congratulations to the [LAM](https://github.com/aigc3d/LAM) team on their paper being accepted to SIGGRAPH 2025! 🎉🎉🎉
  - Added support for [LAM](https://github.com/aigc3d/LAM) in digital humans, enabling concurrent configuration when LAM is selected. TTS now supports edge_tts and BaiLian CosyVoice.
  - Updated dependency management approach based on UV and handler modules, supporting direct execution or using Docker.
  - CSS responsive layout updated.
- [2025.04.14] ⭐️⭐️⭐️ Version 0.2.2 released:
  - 100 new avatars released, visit [LiteAvatarGallery](https://modelscope.cn/models/HumanAIGC-Engineering/LiteAvatarGallery)
  - Run [LiteAvatar](https://github.com/HumanAIGC/lite-avatar) use GPU by default
- [2025.04.07] ⭐️⭐️⭐️ Version 0.2.1 released:
  - Added support for history logging
  - Support for text input
  - Camera requirement removed at startup
  - Optimized modular loading method
- [2025.02.20] ⭐️⭐️⭐️ Version 0.1.0 released:
  - Modular real-time interactive digital human
  - Supports MiniCPM-o as a multimodal language model with cloud API options

### Todo List

- [x] Pre-set digital human models reach 100
- [x] Integrated [LAM](https://github.com/aigc3d/LAM): An open-source project capable of creating ultra-realistic 3D digital humans from a single image in seconds
- [ ] Integrate [Qwen2.5-Omni](https://github.com/QwenLM/Qwen2.5-Omni)

## Demo

### Try it Online

We have deployed a demo service on 
<a href="https://www.modelscope.cn/studios/HumanAIGC-Engineering/open-avatar-chat" target="_blank" style="display: inline-block; vertical-align: middle;">
    <img alt="Static Badge" style="height: 10px; margin-right: 1px;" src="./assets/images/modelscope_logo.png">
ModelScope
</a>
and 
<a href="https://huggingface.co/spaces/HumanAIGC-Engineering-Team/open-avatar-chat" target="_blank" style="display: inline-block; vertical-align: middle;">
    🤗
HuggingFace
</a>. The audio part is implemented using ``SenseVoice + Qwen-VL + CosyVoice``. Now you can switch between ``LiteAvatar`` and ``LAM``. Feel free to try it out.

### Demo Video

<table>
  <tr>
    <td align="center">
      <h3>LiteAvatar</h3>
      <video controls src="https://github.com/user-attachments/assets/e2861200-84b0-4c7a-93f0-f46268a0878b"></video>
    </td>
    <td align="center">
      <h3>LAM</h3>
      <video controls src="https://github.com/user-attachments/assets/a72a8c33-39dd-4656-a4a9-b76c5487c711"></video>
    </td>
  </tr>
</table>





## 📖 Contents <!-- omit in toc -->

- [Overview](#overview)
  - [Introduction](#introduction)
  - [Requirements](#requirements)
  - [Performance](#performance)
  - [Component Dependencies](#component-dependencies)
  - [Pre-set Modes](#pre-set-modes)
- [Get Started](#-get-started)
  - [Select a Config](#select-a-config)
  - [Local Execution](#local-execution)
    - [UV Installation](#uv-installation)
    - [Dependency Installation](#dependency-installation)
    - [Run](#run)
  - [Docker Execution](#docker-execution)
- [Handler Dependencies Installation Notes](#handler-dependencies-installation-notes)
  - [Server Rendering RTC Client Handler](#server-rendering-rtc-client-handler)
  - [LAM Client Rendering Handler](#lam-client-rendering-handler)
  - [OpenAI Compatible LLM Handler](#openai-compatible-llm-handler)
  - [MiniCPM Omni Speech2Speech Handler](#minicpm-omni-speech2speech-handler)
  - [Bailian CosyVoice Handler](#bailian-cosyvoice-handler)
  - [CosyVoice Local Inference Handler](#cosyvoice-local-inference-handler)
  - [Edge TTS Handler](#edge-tts-handler)
  - [LiteAvatar Avatar Handler](#liteavatar-avatar-handler)
  - [LAM Avatar Driver Handler](#lam-avatar-driver-handler)
  - [MuseTalk Avatar Handler](#musetalk-avatar-handler)
- [Optional Deployment](#optional-deployment)
  - [Prepare ssl certificates](#prepare-ssl-certificates)
  - [TURN Server](#turn-server)
- [Configuration](#configuration)


## Overview

### Introduction

Open Avatar Chat is a modular interactive digital human dialogue implementation that can run full functionality on a single PC. It currently supports MiniCPM-o as a multimodal language model or using cloud-based APIs to replace the conventional ASR + LLM + TTS setup. The architecture of these two modes is illustrated in the diagram below. For more pre-set modes, see [below](#pre-set-modes).

<p align="center">
<img src="./assets/images/data_flow.svg" />
</p>

### Requirements
* Python version >=3.10, <3.12
* CUDA-enabled GPU. The CUDA version supported by the NVIDIA driver needs to be >= 12.4.
* The unquantized multimodal language model MiniCPM-o requires more than 20GB of VRAM.
* The digital human component can perform inference using GPU/CPU. The test device is an i9-13980HX CPU, achieving up to 30 FPS for CPU inference.

> [!TIP]
> 
> Using the int4 quantized version of the language model can run on graphics cards with less than 10GB of VRAM, but quantization may affect the performance.
> 
> Replacing MiniCPM-o with cloud APIs to implement the typical ASR + LLM + TTS functions can greatly reduce configuration requirements. For more details, see [ASR + LLM + TTS Mode](#chat_with_openai_compatible_bailian_cosyvoiceyaml).

### Performance
In our tests, using a PC equipped with an i9-13900KF processor and Nvidia RTX 4090 graphics card, we recorded the response delay. After ten tests, the average delay was about 2.2 seconds. The delay time is the interval from the end of the user's speech to the start of the digital human's speech, including RTC two-way data transmission time, VAD (Voice Activity Detection) stop delay, and the entire process computation time.

### Component Dependencies

| Type | Open Source Project | GitHub Link | Model Link |
|----------|-------------------------------------|---|---|
| RTC      | HumanAIGC-Engineering/gradio-webrtc |[<img src="https://img.shields.io/badge/github-white?logo=github&logoColor=black"/>](https://github.com/HumanAIGC-Engineering/gradio-webrtc)||
| VAD      | snakers4/silero-vad                 |[<img src="https://img.shields.io/badge/github-white?logo=github&logoColor=black"/>](https://github.com/snakers4/silero-vad)||
| LLM      | OpenBMB/MiniCPM-o                   |[<img src="https://img.shields.io/badge/github-white?logo=github&logoColor=black"/>](https://github.com/OpenBMB/MiniCPM-o)| [🤗](https://huggingface.co/openbmb/MiniCPM-o-2_6)&nbsp;&nbsp;[<img src="./assets/images/modelscope_logo.png" width="20px"></img>](https://modelscope.cn/models/OpenBMB/MiniCPM-o-2_6) |
| LLM-int4 | OpenBMB/MiniCPM-o                   |[<img src="https://img.shields.io/badge/github-white?logo=github&logoColor=black"/>](https://github.com/OpenBMB/MiniCPM-o)|[🤗](https://huggingface.co/openbmb/MiniCPM-o-2_6-int4)&nbsp;&nbsp;[<img src="./assets/images/modelscope_logo.png" width="20px"></img>](https://modelscope.cn/models/OpenBMB/MiniCPM-o-2_6-int4)|
| Avatar   | HumanAIGC/lite-avatar               |[<img src="https://img.shields.io/badge/github-white?logo=github&logoColor=black"/>](https://github.com/HumanAIGC/lite-avatar)||
| TTS      | FunAudioLLM/CosyVoice               |[<img src="https://img.shields.io/badge/github-white?logo=github&logoColor=black"/>](https://github.com/FunAudioLLM/CosyVoice)||
|Avatar|aigc3d/LAM_Audio2Expression|[<img src="https://img.shields.io/badge/github-white?logo=github&logoColor=black"/>](https://github.com/aigc3d/LAM_Audio2Expression)|[🤗](https://huggingface.co/3DAIGC/LAM_audio2exp)|
||facebook/wav2vec2-base-960h||[🤗](https://huggingface.co/facebook/wav2vec2-base-960h)&nbsp;&nbsp;[<img src="./assets/images/modelscope_logo.png" width="20px"></img>](https://modelscope.cn/models/AI-ModelScope/wav2vec2-base-960h)|
|Avatar|TMElyralab/MuseTalk|[<img src="https://img.shields.io/badge/github-white?logo=github&logoColor=black"/>](https://github.com/TMElyralab/MuseTalk)|||
|||||

### Pre-set Modes

| CONFIG Name                                          | ASR        |    LLM    |    TTS    | AVATAR       |
|------------------------------------------------------|------------|:---------:|:---------:|--------------|
| chat_with_gs.yaml                                    | SenseVoice |    API    |   API     | LAM          |
| chat_with_minicpm.yaml                               | MiniCPM-o  | MiniCPM-o | MiniCPM-o | lite-avatar  |
| chat_with_openai_compatible.yaml                     | SenseVoice |    API    | CosyVoice | lite-avatar  |
| chat_with_openai_compatible_edge_tts.yaml            | SenseVoice |    API    | edgetts   | lite-avatar  |
| chat_with_openai_compatible_bailian_cosyvoice.yaml   | SenseVoice |    API    |   API     | lite-avatar  |
| chat_with_openai_compatible_bailian_cosyvoice_musetalk.yaml | SenseVoice |    API    |   API     | MuseTalk  |
||||||



## 🚀 Get Started

Before installing and deploying the corresponding mode, please refer to the **installation methods for relevant modules** and [Optional Deployment](#optional-deployment).

### Select a config
The functionalities of OpenAvatarChat will follow the config specified during startup. We provided several sample config files under the config folder.

#### chat_with_gs.yaml
This config uses [LAM](https://github.com/aigc3d/LAM) generated gaussion splatting asset as client-side rendered avatar. With api based openai compatible llm and tts from Bailian platform, only vad and asr handlers are run locally, so this is the lightest config choice, which supports multiple connection on single service.

##### Used Handlers
|Type|Handler|Install Notes|
|---|---|---|
|Client|client/h5_rendering_client/cllient_handler_lam| [LAM Client Rendering Handler](#lam-client-rendering-handler)|
|VAD|vad/silerovad/vad_handler/silero||
|ASR|asr/sensevoice/asr_handler_sensevoice||
|LLM|llm/openai_compatible/llm_handler/llm_handler_openai_compatible|[OpenAI Compatible LLM Handler](#openai-compatible-llm-handler)
|TTS|tts/bailian_tts/tts_handler_cosyvoice_bailian|[Bailian CosyVoice Handler](#bailian-cosyvoice-handler)|
|Avatar|avatar/lam/avatar_handler_lam_audio2expression|[LAM Avatar Driver Handler](#lam-avatar-driver-handler)|
||||

#### chat_with_minicpm.yaml
Use MiniCPM-o-2.6 as audio2audio chat model, it need enough VRAM and GPU computaion power.

##### Used Handlers
|Type|Handler|Install Notes|
|---|---|---|
|Client|client/rtc_client/client_handler_rtc|[Server Rendering RTC Client Handler](#server-rendering-rtc-client-handler)|
|VAD|vad/silerovad/vad_handler/silero||
|LLM|llm/minicpm/llm_handler_minicpm|[MiniCPM Omni Speech2Speech Handler](#minicpm-omni-speech2speech-handler)|
|Avatar|avatar/liteavatar/avatar_handler_liteavatar|[LiteAvatar Avatar Handler](#liteavatar-avatar-handler)|
|||| 

#### chat_with_openai_compatible.yaml
This config use openai-compatible api as llm provider and CosyVoice as local tts model.

##### Used Handlers
|Type|Handler|Install Notes|
|---|---|---|
|Client|client/rtc_client/client_handler_rtc|[Server Rendering RTC Client Handler](#server-rendering-rtc-client-handler)|
|VAD|vad/silerovad/vad_handler/silero||
|ASR|asr/sensevoice/asr_handler_sensevoice||
|LLM|llm/openai_compatible/llm_handler/llm_handler_openai_compatible|[OpenAI Compatible LLM Handler](#openai-compatible-llm-handler)
|TTS|tts/cosyvoice/tts_handler_cosyvoice|[CosyVoice Local Inference Handler](#cosyvoice-local-inference-handler)|
|Avatar|avatar/liteavatar/avatar_handler_liteavatar|[LiteAvatar Avatar Handler](#liteavatar-avatar-handler)|

#### chat_with_openai_compatible_edge_tts.yaml
This config use Edge TTS, it does not need an API Key of Bailian.
|Type|Handler|Install Notes|
|---|---|---|
|Client|client/rtc_client/client_handler_rtc|[Server Rendering RTC Client Handler](#server-rendering-rtc-client-handler)|
|VAD|vad/silerovad/vad_handler/silero||
|ASR|asr/sensevoice/asr_handler_sensevoice||
|LLM|llm/openai_compatible/llm_handler/llm_handler_openai_compatible|[OpenAI Compatible LLM Handler](#openai-compatible-llm-handler)
|TTS|tts/edgetts/tts_handler_edgetts|[Edge TTS Handler](#edge-tts-handler)|
|Avatar|avatar/liteavatar/avatar_handler_liteavatar|[LiteAvatar Avatar Handler](#liteavatar-avatar-handler)|
||||

#### chat_with_openai_compatible_bailian_cosyvoice.yaml
Both LLM and TTS are provided by API, it is the lightest config for LiteAvatar.

##### Used Handlers
|Type|Handler|Install Notes|
|---|---|---|
|Client|client/rtc_client/client_handler_rtc|[Server Rendering RTC Client Handler](#server-rendering-rtc-client-handler)|
|VAD|vad/silerovad/vad_handler/silero||
|ASR|asr/sensevoice/asr_handler_sensevoice||
|LLM|llm/openai_compatible/llm_handler/llm_handler_openai_compatible|[OpenAI Compatible LLM Handler](#openai-compatible-llm-handler)
|TTS|tts/bailian_tts/tts_handler_cosyvoice_bailian|[Bailian CosyVoice Handler](#bailian-cosyvoice-handler)|
|Avatar|avatar/liteavatar/avatar_handler_liteavatar|[LiteAvatar Avatar Handler](#liteavatar-avatar-handler)|
||||

#### chat_with_openai_compatible_bailian_cosyvoice_musetalk.yaml
Both LLM and TTS are provided by API, while the 2D digital human uses MuseTalk for inference. By default, it uses GPU for inference and CPU inference is not currently supported.
#### Used Handlers
|Type|Handler|Install Notes|
|---|---|---|
|Client|client/rtc_client/client_handler_rtc|[Server Rendering RTC Client Handler](#server-rendering-rtc-client-handler)|
|VAD|vad/silerovad/vad_handler/silero||
|ASR|asr/sensevoice/asr_handler_sensevoice||
|LLM|llm/openai_compatible/llm_handler/llm_handler_openai_compatible|[OpenAI Compatible LLM Handler](#openai-compatible-llm-handler)
|TTS|tts/bailian_tts/tts_handler_cosyvoice_bailian|[Bailian CosyVoice Handler](#bailian-cosyvoice-handler)|
|Avatar|avatar/musetalk/avatar_handler_musetalk|[MuseTalk Avatar Handler](#musetalk-avatar-handler)
||||



### Local Execution

> [!IMPORTANT]
> Submodules and dependent models in this project require the git LFS module. Please ensure that the LFS functionality is installed:
> ```bash
> sudo apt install git-lfs
> git lfs install 
> ```
> This project references third-party libraries via git submodules, so you need to update submodules before running:
> ```bash
> git submodule update --init --recursive
> ```
> 
> If you encounter any issues, feel free to submit an [issue](https://github.com/HumanAIGC-Engineering/OpenAvatarChat/issues) to us.
> 
> This project depends on CUDA, please make sure that the CUDA version supported by the local NVIDIA driver is >= 12.4

#### UV Installation
It is recommended to install [UV](https://docs.astral.sh/uv/), using UV for local environment management.
> Official standalone installer
> ```bash
> # On Windows.
> powershell -ExecutionPolicy ByPass -c "irm https://astral.sh/uv/install.ps1 | iex"
> # On macOS and Linux.
> curl -LsSf https://astral.sh/uv/install.sh | sh
> ```
> PyPI installation
> ```
> # With pip.
> pip install uv
> # Or pipx.
> pipx install uv
> ```
#### Dependency Installation
##### Install all dependencies
```bash
uv sync --all-packages
```
##### Install dependencies for the required mode only
```bash
uv run install.py --uv --config <absolute path to config file>.yaml
```

#### Run
```bash
uv run src/demo.py --config <absolute path to config file>.yaml
```

### Docker Execution
Containerized execution: The container relies on NVIDIA's container environment. After preparing a Docker environment that supports GPUs, execute the following command to complete the construction and deployment of the image:
```bash
./build_and_run.sh --config <absolute path to config file>.yaml
```

## Handler Dependencies Installation Notes
### Server Rendering RTC Client Handler
Currently there is no extra dependency or essential configs.

### LAM Client Rendering Handler
Client rendering handler is derived from [Server Rendering RTC Client Handler](#server-rendering-rtc-client-handler). It supports multi-connection. Client avatar asset can be selected in handler config.
#### Select the Avatar Asset
LAM avatar asset can be generated by the [LAM project](https://github.com/aigc3d/LAM) (The ready-to-use generation pipeline is not ready yet. Stay tunned!). OpenAvatarChat provides 4 sample asset. They can be found under 
src/handlers/client/h5_rendering_client/lam_samples. The selected asset should be set to the asset_path field in the handler config. You can use one of the sample asset, a your own asset that created by LAM, please refer to the follow handler config sample:
```yaml
LamClient:
  module: client/h5_rendering_client/client_handler_lam
  asset_path: "lam_samples/barbara.zip"
  concurrent_limit: 5
```

### OpenAI Compatible LLM Handler
Local llm handler has relatively high startup requirements. If you already have an available LLM api_key, you can start it this way to experience interactive digital humans.
Modify the corresponding config, such as the LLM_Bailian configuration in config/chat_with_openai_compatible.yaml. The invocation method in the code uses the standard OpenAI approach, which should theoretically be compatible with similar setups.
```yaml
LLM_Bailian: 
  model_name: "qwen-plus"
  system_prompt: "You are an AI digital human. Respond to my questions briefly and insert punctuation where appropriate."
  api_url: 'https://dashscope.aliyuncs.com/compatible-mode/v1'
  api_key: 'yourapikey' # default=os.getenv("DASHSCOPE_API_KEY")
```
>[!TIP]
>OpenAvatarChat will acquire the .env file in current working directory, it is can be used to set the environment variables without change the config file.

> [!Note]
> * Internal Code Calling Method
> ```python
> client = OpenAI(
>       api_key= self.api_key, 
>       base_url=self.api_url,
>   )
> completion = client.chat.completions.create(
>     model=self.model_name,
>     messages=[
>        self.system_prompt,
>         {'role': 'user', 'content': chat_text}
>     ],
>     stream=True
>     )
> ```
> * The default LLM API is Bailian api_url.

### MiniCPM Omni Speech2Speech Handler
#### Models used
In this project, MiniCPM-o-2.6 can be used as a multimodal language model to provide dialogue capabilities for digital humans. Users can download the relevant model as needed from [Huggingface](https://huggingface.co/openbmb/MiniCPM-o-2_6) or [Modelscope](https://modelscope.cn/models/OpenBMB/MiniCPM-o-2_6). It is recommended to directly download the model to <ProjectRoot>/models/. The default configuration points to this path, so if the model is placed elsewhere, you need to modify the configuration file. There is a corresponding model download script in the scripts directory, which can be used in a Linux environment. Please run the script in the project root directory:

```bash
scripts/download_MiniCPM-o_2.6.sh
```
```bash
scripts/download_MiniCPM-o_2.6-int4.sh
```

> [!NOTE]
> Both full precision version and the int4 quantized one are supported. However，the int4 version need a special version of AutoGPTQ to load, refer to the [model card](https://huggingface.co/openbmb/MiniCPM-o-2_6-int4) please.

### Bailian CosyVoice Handler
Bailian provides CosyVoice API, it can be used as an alternative to local tts inference handler. Though it requires an Bailian API Key, it reduces quite amount of system requirments.
Sample handler config looks like this:
```
CosyVoice:
  module: tts/bailian_tts/tts_handler_cosyvoice_bailian
  voice: "longxiaocheng"
  model_name: "cosyvoice-v1"
  api_key: 'yourapikey' # default=os.getenv("DASHSCOPE_API_KEY")
```
Same as [OpenAI Compatible LLM Handler](#openai-compatible-llm-handler), api_key can be set in the handler config or from environment variables.
>[!TIP]
>OpenAvatarChat will acquire the .env file in current working directory, it is can be used to set the environment variables without change the config file.

### CosyVoice Local Inference Handler
> [!WARNING]
> Due to an issue where the pynini package dependency fails to compile with unsupported parameters when fetched via PyPI on Windows, the current recommended workaround by CosyVoice is to install the precompiled pynini package from conda-forge on Windows using Conda.

When using CosyVoice locally as TTS on Windows, it is necessary to combine Conda and UV for installation. The specific dependency installation and execution process are as follows:

1. Install Anaconda or [Miniconda](https://docs.anaconda.net.cn/miniconda/install/)
```bash
conda create -n openavatarchat python=3.10
conda activate openavatarchat
conda install -c conda-forge pynini==2.1.6
```

2. Set the environment variable indexed by UV to the Conda environment
```bash
# cmd
set VIRTUAL_ENV=%CONDA_PREFIX%
# powershell 
$env:VIRTUAL_ENV=$env:CONDA_PREFIX
```
3. When installing dependencies and running with UV, add the `--active` parameter to prioritize the use of the activated virtual environment
```bash
# Install dependencies
uv sync --active --all-packages
# Install required dependencies only
uv run --active install.py --uv --config config/chat_with_openai_compatible.yaml
# Run CosyVoice 
uv run --active src/demo.py --config config/chat_with_openai_compatible.yaml
```
> [!Note]
> - TTS defaults to CosyVoice's `iic/CosyVoice-300M-SFT` + `Chinese Female` You can modify it to other models and use `ref_audio_path` and `ref_audio_text` for voice cloning.

### Edge TTS Handler
OpenAvatarChat integrated Microsoft Edge TTS, it is inference on the cloud and api key is not esstential, the sample handler config looks like:
```yaml
Edge_TTS:
  module: tts/edgetts/tts_handler_edgetts
  voice: "zh-CN-XiaoxiaoNeural"
```

### LiteAvatar Avatar Handler
LiteAvatar is integarted to provide 2D avatar feature. Currenty, 100 avatar assets are provided on modelscope project [LiteAvatarGallery](https://modelscope.cn/models/HumanAIGC-Engineering/LiteAvatarGallery), please refer to this project for detail.
LiteAvatar can be run on CPU as well as GPU. If other GPU heavy handlers are used, let liteavatar run on cpu may be a good choice.
Sample handler config looks like:
```yaml
LiteAvatar:
  module: avatar/liteavatar/avatar_handler_liteavatar
  avatar_name: 20250408/sample_data
  fps: 25
  use_gpu: true
```

### LAM Avatar Driver Handler
#### Models used
* facebook/wav2vec2-base-960h [🤗](https://huggingface.co/facebook/wav2vec2-base-960h) [<img src="./assets/images/modelscope_logo.png" width="20px"></img>](https://modelscope.cn/models/AI-ModelScope/wav2vec2-base-960h)
  * Download from huggingface, ensure lfs is installed properly，run following cmd under root of the project:
  ```
  git clone --depth 1 https://huggingface.co/facebook/wav2vec2-base-960h ./models/wav2vec2-base-960h
  ```
  * Download from modelscope, ensure lfs is installed properly，run following cmd under root of the project:
  ```
  git clone --depth 1 https://www.modelscope.cn/AI-ModelScope/wav2vec2-base-960h.git ./models/wav2vec2-base-960h
  ```
* LAM_audio2exp [🤗](https://huggingface.co/3DAIGC/LAM_audio2exp)
  * Download form huggingface, ensure lfs is installed properly，run following cmds under root of the project:
  ```
  wget https://huggingface.co/3DAIGC/LAM_audio2exp/resolve/main/LAM_audio2exp_streaming.tar -P ./models/LAM_audio2exp/
  tar -xzvf ./models/LAM_audio2exp/LAM_audio2exp_streaming.tar -C ./models/LAM_audio2exp && rm ./models/LAM_audio2exp/LAM_audio2exp_streaming.tar
  ```
  * If huggingface is reachable, it can also be downloaded from oss, run following cmds under root of the project:
  ```
  wget https://virutalbuy-public.oss-cn-hangzhou.aliyuncs.com/share/aigc3d/data/LAM/LAM_audio2exp_streaming.tar -P ./models/LAM_audio2exp/
  tar -xzvf ./models/LAM_audio2exp/LAM_audio2exp_streaming.tar -C ./models/LAM_audio2exp && rm ./models/LAM_audio2exp/LAM_audio2exp_streaming.tar
  ```

### MuseTalk Avatar Handler

The project currently integrates the latest MuseTalk 1.5 (previous versions are not tested). This version supports custom avatars, which can be selected by modifying the `avatar_video_path` parameter.

#### Model Dependencies

* MuseTalk source code includes a model download script. To keep the directory structure consistent, a modified script is provided in the `scripts` directory for Linux environments. The original MuseTalk code uses relative paths for loading; although adaptations have been made, some code cannot be configured via input parameters. **Do not change the model download location.** Run the script from the project root:
  ```bash
  scripts/download_musetalk_weights.sh
  ```
* The MuseTalk source code will download a model s3fd-619a316812.pth on first startup, which is not included in the download script. The initial download might be slow.

#### Configuration & Usage

* **Avatar selection:** MuseTalk source includes two default avatars. You can select by modifying the `avatar_video_path` parameter. The system will prepare data on first load and cache it for subsequent runs. You can force regeneration by setting `force_create_avatar: true`. The `avatar_model_dir` parameter specifies where to save avatar data (default: `models/musetalk/avatar_model`).
* **Frame rate:** Although MuseTalk documentation claims 30fps on V100, our adaptation (referencing `realtime_inference.py`) does not reach this in practice. We recommend `fps: 20`, but you can adjust based on your GPU. If you see the warning `[IDLE_FRAME] Inserted idle during speaking` in logs, it means actual inference fps is lower than set fps. Increasing `batch_size` can improve throughput, but too large a batch may slow first-frame response.

**Sample config:**
```yaml
Avatar_MuseTalk:
  module: avatar/musetalk/avatar_handler_musetalk
  fps: 20  # Video frame rate
  batch_size: 2  # Batch processing frame count
  avatar_video_path: "src/handlers/avatar/musetalk/MuseTalk/data/video/sun.mp4"  # Initialization video path
  avatar_model_dir: "models/musetalk/avatar_model"  # Default avatar model directory
  force_create_avatar: false  # Whether to force regenerate digital human data
  debug: false  # Whether to enable debug mode
  ... # See AvatarMuseTalkConfig for more parameters
```

* **Installation and Startup:**

For installing dependencies:
```bash
uv run install.py --uv --config config/chat_with_openai_compatible_bailian_cosyvoice_musetalk.yaml
```
Note: The mmcv installed by uv by default may report an error "No module named 'mmcv._ext'" during actual runtime. Refer to [MMCV-FAQ](https://mmcv.readthedocs.io/en/latest/faq.html). The solution is:
```bash
uv pip uninstall mmcv
uv pip install mmcv==2.2.0 -f https://download.openmmlab.com/mmcv/dist/cu121/torch2.4/index.html
```
To start the program:
```bash
uv run src/demo.py --config config/chat_with_openai_compatible_bailian_cosyvoice_musetalk.yaml
```


## Optional Deployment

### Prepare ssl certificates
Since we use rtc to stream the video and audio, if not linked from localhost an ssl certificates is needed, user can put exist ones into the ssl_certs folder and config them in the config file or create a new self signed one with the provided script. Run the script under project root to put the result into proper position.
```bash
scripts/create_ssl_certs.sh
```

### TURN Server
If you encounter a continuous waiting state after clicking "Start Conversation", it may be due to NAT traversal issues in your deployment environment (such as deployment on cloud machines). In this case, data relay is required. On Linux systems, you can use coturn to set up a TURN server. Follow these steps to install, start, and configure coturn on the same machine:

* Run the installation script
```console
$ chmod 777 scripts/setup_coturn.sh
# scripts/setup_coturn.sh
```
* Modify the config file, add the following configuration and start the service
```yaml
default:
  chat_engine:
    handler_configs:
      RtcClient: # If using Lam, this config should be LamClient
        turn_config:
          turn_provider: "turn_server"
          urls: ["turn:your-turn-server.com:3478", "turns:your-turn-server.com:5349"]
          username: "your-username"
          credential: "your-credential"
```
* Ensure that the firewall (including cloud machine security group policies) opens the ports required by coturn



## Configuration
The default parameter will load config from **<project_root>/configs/chat_with_minicpm.yaml**. Config can be loaded from other file by add the --config parameter.
```bash
uv run src/demo.py --config <absolute-path-to-the-config>.yaml
```
Configurable parameters are listed here：

|Parameter|Default|Description|
|---|---|---|
|log.log_level|INFO|Log level of the demo.|
|service.host|0.0.0.0|Address to start gradio application on.|
|service.port|8282|Port to start gradio application on.|
|service.cert_file|ssl_certs/localhost.crt|Certificate file for ssl, if both cert_file and cert_key are found, https will be enabled.|
|service.cert_key|ssl_certs/localhost.key|Certificate file for ssl, if both cert_file and cert_key are found, https will be enabled.|
|chat_engine.model_root|models|Path to find models.|
|chat_engine.handler_configs|N/A|Handler configs are provided by each handler.|

Current implemented handler provide following configs:
* VAD

|Parameter|Default|Description|
|---|---|---|
|SileraVad.speaking_threshold|0.5|Threshold to determine whether user starts speaking or end speaking.|
|SileraVad.start_delay|2048|Speaking probability should be higher than threshold longer than this period to be recognized as start of speaking, unit in audio sample.|
|SileraVad.end_delay|2048|Speaking probability should be lower than threshold longer than this period to be recognized as end of speaking, unit in audio sample.|
|SileraVad.buffer_look_back|1024|For high threshold, the very start part to the voice may be clipped, use this to compensate, unit in audio sample.|
|SileraVad.speech_padding|512|Silence of this length will be padded on both start and end, unit in audio sample.|

* LLM

|Parameter|Default| Description                                                                                                                                                                                                                                                                                                 |
|---|---|-------------------------------------------------------------------------------------------------------------------------------------------------------------------------------------------------------------------------------------------------------------------------------------------------------------|
|S2S_MiniCPM.model_name|MiniCPM-o-2_6| Which model to load, can be "MiniCPM-o-2_6" or "MiniCPM-o-2_6-int4", it should match the folder's name under model directory.                                                                                                                                                                               |
|S2S_MiniCPM.voice_prompt|| Voice prompt for MiniCPM-o.                                                                                                                                                                                                                                                                                 |
|S2S_MiniCPM.assistant_prompt|| Assistant prompt for MiniCPM-o.                                                                                                                                                                                                                                                                             |
| S2S_MiniCPM.enable_video_input | False         | Whether video input is enabled.**when video input is enbaled vram consumption will be increased largely, on 24GB gpu with non-quantized model, oom may occur during inference.**                                                                                                                            |
| S2S_MiniCPM.skip_video_frame   | -1            | Decide how many frames will be used when video modality is used. -1 means only the latest frame in every 1 second interval will be used. 0 means all frames will be used. n>0 means n frames will be skipped after each accepted frame.|


*ASR FunASR Model*

| Parameter              | Default Value          | Description                                                                 |
|------------------------|------------------------|-----------------------------------------------------------------------------|
| ASR_Funasr.model_name  | iic/SenseVoiceSmall    | This parameter selects a model from [FunASR](https://github.com/modelscope/FunASR). Models are downloaded automatically. To use a local model, provide an absolute path. |

---

*LLM Plain Text Model*

| Parameter                  | Default Value | Description                                                                 |
|----------------------------|---------------|-----------------------------------------------------------------------------|
| LLM_Bailian.model_name     | qwen-plus     | The API for Bailian's testing environment. Free quotas can be obtained from [Bailian](https://bailian.console.aliyun.com/#/home). |
| LLM_Bailian.system_prompt  |               | Default system prompt                                                       |
| LLM_Bailian.api_url        |               | API URL for the model                                                      |
| LLM_Bailian.api_key        |               | API key for the model                                                      |

---

*TTS CosyVoice Model*

| Parameter                      | Default Value | Description                                                                 |
|--------------------------------|---------------|-----------------------------------------------------------------------------|
| TTS_CosyVoice.api_url          |               | Required if deploying CosyVoice server on another machine.                 |
| TTS_CosyVoice.model_name       |               | Refer to [CosyVoice](https://github.com/FunAudioLLM/CosyVoice) for details. |
| TTS_CosyVoice.spk_id           | '中文女' | Use official SFT voices like '英文女' or '英文男'. Mutually exclusive with `ref_audio_path`. |
| TTS_CosyVoice.ref_audio_path  |               | Absolute path to the reference audio. Mutually exclusive with `spk_id`.    |
| TTS_CosyVoice.ref_audio_text  |               | Text content of the reference audio.                                       |
| TTS_CosyVoice.sample_rate      | 24000         | Output audio sample rate                                                   |

---

*LiteAvatar Digital Human*

| Parameter                     | Default Value | Description                                                                 |
|-------------------------------|---------------|-----------------------------------------------------------------------------|
| LiteAvatar.avatar_name          | 20250408/sample_data   | Name of the digital human data. 100 avatars provided on ModelScope. Refer to [LiteAvatarGallery](https://modelscope.cn/models/HumanAIGC-Engineering/LiteAvatarGallery) for more details. |
| LiteAvatar.fps                  | 25            | Frame rate for the digital human. On high-performance CPUs, it can be set to 30 FPS. |
| LiteAvatar.enable_fast_mode     | False          | Low-latency mode. Enabling this reduces response delay but may cause stuttering at the beginning of responses on underpowered systems. |
| LiteAvatar.use_gpu | True | Whether to use GPU acceleration. CUDA backend for now.|


> [!IMPORTANT]
> All path parameters in the configuration can use either absolute paths or paths relative to the project root directory.

## Community Thanks

- Thanks to community member "titan909" for posting the [deployment tutorial video](https://www.bilibili.com/video/BV1FNZ8YNEA8) on Bilibili.
- Thanks to another community member, "十字鱼", for sharing a video on Bilibili featuring a one-click installation package, along with the download link. (The extraction code is included in the video description—take a close look!) [One-click package](https://www.bilibili.com/video/BV1V1oLYmEu3/?vd_source=29463f5b63a3510553325ba70f325293)

## Star History
![](https://api.star-history.com/svg?repos=HumanAIGC-Engineering/OpenAvatarChat&type=Date)

## Citation

If you found OpenAvatarChat helpful in your research/project, we would appreciate a Star⭐ and citation✏️

```
@software{avatarchat2025,
  author = {Gang Cheng, Tao Chen, Feng Wang, Binchao Huang, Hui Xu, Guanqiao He, Yi Lu, Shengyin Tan},
  title = {OpenAvatarChat},
  year = {2025},
  publisher = {GitHub},
  url = {https://github.com/HumanAIGC-Engineering/OpenAvatarChat}
}
```<|MERGE_RESOLUTION|>--- conflicted
+++ resolved
@@ -20,15 +20,10 @@
 ## 📢 News
 
 ### Changelog
-<<<<<<< HEAD
-- [2025.06.12] ⭐️⭐️⭐️ Version 0.4.0 Released:
-  - Added support for [MuseTalk](https://github.com/TMElyralab/MuseTalk) in digital humans.
-  - 50+ new avatar with with professionally themed outfits released in [LiteAvatarGallery](https://modelscope.cn/models/HumanAIGC-Engineering/LiteAvatarGallery/file/view/master/20250612%2Favatar.md?status=1).
-=======
+
 - [2025.06.12] ⭐️⭐️⭐️ Version 0.4.1 Released:
   - Added support for [MuseTalk](https://github.com/TMElyralab/MuseTalk), including customizable videos for personalized avatars.
   - Released 50 new LiteAvatar styles featuring a variety of professional roles. Please refer to [LiteAvatarGallery](https://modelscope.cn/models/HumanAIGC-Engineering/LiteAvatarGallery).
->>>>>>> de9d5ccb
 - [2025.04.18] ⭐️⭐️⭐️ Version 0.3.0 Released:
   - 🎉🎉🎉 Congratulations to the [LAM](https://github.com/aigc3d/LAM) team on their paper being accepted to SIGGRAPH 2025! 🎉🎉🎉
   - Added support for [LAM](https://github.com/aigc3d/LAM) in digital humans, enabling concurrent configuration when LAM is selected. TTS now supports edge_tts and BaiLian CosyVoice.
