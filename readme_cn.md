<h1 style='text-align: center; margin-bottom: 1rem'> Open Avatar Chat </h1>

<p align="center">
<strong><a href="README.md">English</a> | 中文</strong>
</p>


<p align="center">
<strong>模块化的交互数字人对话实现，能够在单台PC上运行完整功能。</strong>
</p>


<p align="center" style="display: flex; flex-direction: row; justify-content: center">
 🤗 <a href="https://huggingface.co/spaces/HumanAIGC-Engineering-Team/open-avatar-chat">Demo</a>&nbsp&nbsp|&nbsp&nbsp<img alt="Static Badge" style="height: 10px;" src="./assets/images/modelscope_logo.png"> <a href="https://www.modelscope.cn/studios/HumanAIGC-Engineering/open-avatar-chat">Demo</a>&nbsp&nbsp|&nbsp&nbsp💬 <a href="https://github.com/HumanAIGC-Engineering/OpenAvatarChat/blob/main/assets/images/community_wechat.png">WeChat (微信)</a>

</p>

## 🔥核心亮点
- **低延迟数字人实时对话：平均回答延迟在2.2秒左右。**
- **多模态语言模型：支持多模态语言模型，包括文本、音频、视频等。**
- **模块化设计：使用模块化的设计，可以灵活地替换组件，实现不同功能组合。**


## 📢 最新动态

### 更新日志

- [2025.06.12] ⭐️⭐️⭐️ 版本 0.4.1发布:
  - 增加对[MuseTalk](https://github.com/TMElyralab/MuseTalk)数字人的支持，支持自定义形象（底版视频自定义）
  - 50个LiteAvatar新形象发布，丰富各种职业角色，请见[LiteAvatarGallery](https://modelscope.cn/models/HumanAIGC-Engineering/LiteAvatarGallery)
- [2025.04.18] ⭐️⭐️⭐️ 版本 0.3.0发布:
  - 🎉🎉🎉 热烈祝贺[LAM](https://github.com/aigc3d/LAM)论文被SIGGRAPH 2025接收！🎉🎉🎉
  - 增加对[LAM](https://github.com/aigc3d/LAM)数字人 (能够单图秒级打造超写实3D数字人的开源项目) 的支持
  - 增加使用百炼API的tts handler，可以大幅减少对GPU的依赖
  - 增加对微软Edge TTS的支持
  - 现在使用uv进行python的包管理，依赖可以按照配置中所激活的handler进行安装
  - CSS响应式布局更新
- [2025.04.14] ⭐️⭐️⭐️ 版本 0.2.2发布：
  - 100个LiteAvatar新形象发布，请见[LiteAvatarGallery](https://modelscope.cn/models/HumanAIGC-Engineering/LiteAvatarGallery)
  - 默认使用GPU后端运行数字人[lite-avata](https://github.com/HumanAIGC/lite-avatar)
- [2025.04.07] ⭐️⭐️⭐️ 版本 0.2.1发布： 
  - 增加历史记录支持 
  - 支持文本输入 
  - 启动时不再强制要求摄像头存在 
  - 优化模块化加载方式
- [2025.02.20] ⭐️⭐️⭐️ 版本 0.1.0发布： 
  - 模块化的实时交互对话数字人 
  - 支持MiniCPM-o作为多模态语言模型和云端的 api 两种调用方

### 待办清单

- [x] 预置的数字人模型达到100个
- [x] 接入[LAM](https://github.com/aigc3d/LAM)：能够单图秒级打造超写实3D数字人的开源项目
- [ ] 接入[Qwen2.5-Omni](https://github.com/QwenLM/Qwen2.5-Omni)

## Demo

### 在线体验
我们部署在
<a href="https://www.modelscope.cn/studios/HumanAIGC-Engineering/open-avatar-chat" target="_blank" style="display: inline-block; vertical-align: middle;">
    <img alt="Static Badge" style="height: 10px; margin-right: 1px;" src="./assets/images/modelscope_logo.png">
ModelScope
 </a>
和
<a href="https://huggingface.co/spaces/HumanAIGC-Engineering-Team/open-avatar-chat" target="_blank" style="display: inline-block; vertical-align: middle;">
    🤗
HuggingFace
 </a>
上均部署了一个体验服务，音频部分采用``SenseVoice + Qwen-VL + CosyVoice``实现，可以对``LiteAvatar``和``LAM``两种数字人能力进行切换，欢迎体验。

### 视频
<table>
  <tr>
    <td align="center">
      <h3>LiteAvatar</h3>
      <video controls src="https://github.com/user-attachments/assets/e2861200-84b0-4c7a-93f0-f46268a0878b"></video>
    </td>
    <td align="center">
      <h3>LAM</h3>
      <video controls src="https://github.com/user-attachments/assets/a72a8c33-39dd-4656-a4a9-b76c5487c711"></video>
    </td>
  </tr>
</table>

## 📖目录 <!-- omit in toc -->

- [🔥核心亮点](#核心亮点)
- [📢 最新动态](#-最新动态)
  - [更新日志](#更新日志)
  - [待办清单](#待办清单)
- [Demo](#demo)
  - [在线体验](#在线体验)
  - [视频](#视频)
- [概览](#概览)
  - [简介](#简介)
  - [系统需求](#系统需求)
  - [性能指标](#性能指标)
  - [组件依赖](#组件依赖)
  - [预置模式](#预置模式)
- [🚀安装部署](#安装部署)
  - [选择配置](#选择配置)
    - [chat\_with\_gs.yaml](#chat_with_gsyaml)
      - [使用的Handler](#使用的handler)
    - [chat\_with\_minicpm.yaml](#chat_with_minicpmyaml)
      - [使用的Handler](#使用的handler-1)
    - [chat\_with\_openai\_compatible.yaml](#chat_with_openai_compatibleyaml)
    - [使用的Handler](#使用的handler-2)
    - [chat\_with\_openai\_compatible\_bailian\_cosyvoice.yaml](#chat_with_openai_compatible_bailian_cosyvoiceyaml)
    - [使用的Handler](#使用的handler-3)
    - [chat\_with\_openai\_compatible\_edge\_tts.yaml](#chat_with_openai_compatible_edge_ttsyaml)
    - [使用的Handler](#使用的handler-4)
  - [本地运行](#本地运行)
    - [uv安装](#uv安装)
    - [依赖安装](#依赖安装)
      - [安装全部依赖](#安装全部依赖)
      - [仅安装所需模式的依赖](#仅安装所需模式的依赖)
    - [运行](#运行)
  - [Docker运行](#docker运行)
- [Handler依赖安装说明](#handler依赖安装说明)
  - [服务端渲染 RTC Client Handler](#服务端渲染-rtc-client-handler)
  - [LAM端侧渲染 Client Handler](#lam端侧渲染-client-handler)
    - [形象选择](#形象选择)
  - [OpenAI兼容API的语言模型Handler](#openai兼容api的语言模型handler)
  - [MiniCPM多模态语言模型Handler](#minicpm多模态语言模型handler)
    - [依赖模型](#依赖模型)
  - [百炼 CosyVoice Handler](#百炼-cosyvoice-handler)
  - [CosyVoice本地推理Handler](#cosyvoice本地推理handler)
  - [Edge TTS Handler](#edge-tts-handler)
  - [LiteAvatar数字人Handler](#liteavatar数字人handler)
  - [LAM数字人驱动Handler](#lam数字人驱动handler)
<<<<<<< HEAD
    - [依赖模型](#依赖模型-1)
=======
  - [MuseTalk数字人Handler](#musetalk数字人handler)
>>>>>>> b12447ea
- [相关部署需求](#相关部署需求)
  - [准备ssl证书](#准备ssl证书)
  - [TURN Server](#turn-server)
  - [配置说明](#配置说明)
- [常见问题](#常见问题)
- [社区感谢](#社区感谢)
- [Star历史](#star历史)
- [引用](#引用)
  
  

## 概览

### 简介

Open Avatar Chat 是一个模块化的交互数字人对话实现，能够在单台PC上运行完整功能。目前支持MiniCPM-o作为多模态语言模型或者使用云端的 api 替换实现常规的ASR + LLM + TTS。这两种模式的结构如下图所示。更多的预置模式详见[下方](#预置模式)。

<p align="center">
<img src="./assets/images/data_flow.svg" />
</p>

### 系统需求
* Python版本 >=3.11.7, <3.12
* 支持CUDA的GPU
* 未量化的多模态语言模型MiniCPM-o需要20GB以上的显存。
* 数字人部分可以使用GPU/CPU进行推理，测试设备CPU为i9-13980HX，CPU推理下可以达到30FPS.

> [!TIP]
> 
> 使用int4量化版本的语言模型可以在不到10GB现存的显卡上运行，但可能会因为量化而影响效果。
> 
> 使用云端的 api 替换MiniCPM-o实现常规的ASR + LLM + TTS，可以大大减低配置需求，具体可参考 [ASR + LLM + TTS方式](#chat_with_openai_compatible_bailian_cosyvoiceyaml)


### 性能指标
在我们的测试中，使用配备 i9-13900KF 处理器和 Nvidia RTX 4090 显卡的 PC，我们记录了回答的延迟时间。经过十次测试，平均延迟约为 2.2 秒。延迟时间是从用户语音结束到数字人开始语音的时间间隔，其中包含了 RTC 双向数据传输时间、VAD（语音活动检测）停止延迟以及整个流程的计算时间。

### 组件依赖

| 类型       | 开源项目                                |Github地址|模型地址|
|----------|-------------------------------------|---|---|
| RTC      | HumanAIGC-Engineering/gradio-webrtc |[<img src="https://img.shields.io/badge/github-white?logo=github&logoColor=black"/>](https://github.com/HumanAIGC-Engineering/gradio-webrtc)||
| VAD      | snakers4/silero-vad                 |[<img src="https://img.shields.io/badge/github-white?logo=github&logoColor=black"/>](https://github.com/snakers4/silero-vad)||
| LLM      | OpenBMB/MiniCPM-o                   |[<img src="https://img.shields.io/badge/github-white?logo=github&logoColor=black"/>](https://github.com/OpenBMB/MiniCPM-o)| [🤗](https://huggingface.co/openbmb/MiniCPM-o-2_6)&nbsp;&nbsp;[<img src="./assets/images/modelscope_logo.png" width="20px"></img>](https://modelscope.cn/models/OpenBMB/MiniCPM-o-2_6) |
| LLM-int4 | OpenBMB/MiniCPM-o                   |[<img src="https://img.shields.io/badge/github-white?logo=github&logoColor=black"/>](https://github.com/OpenBMB/MiniCPM-o)|[🤗](https://huggingface.co/openbmb/MiniCPM-o-2_6-int4)&nbsp;&nbsp;[<img src="./assets/images/modelscope_logo.png" width="20px"></img>](https://modelscope.cn/models/OpenBMB/MiniCPM-o-2_6-int4)|
| Avatar   | HumanAIGC/lite-avatar               |[<img src="https://img.shields.io/badge/github-white?logo=github&logoColor=black"/>](https://github.com/HumanAIGC/lite-avatar)||
| TTS      | FunAudioLLM/CosyVoice               |[<img src="https://img.shields.io/badge/github-white?logo=github&logoColor=black"/>](https://github.com/FunAudioLLM/CosyVoice)||
|Avatar|aigc3d/LAM_Audio2Expression|[<img src="https://img.shields.io/badge/github-white?logo=github&logoColor=black"/>](https://github.com/aigc3d/LAM_Audio2Expression)|[🤗](https://huggingface.co/3DAIGC/LAM_audio2exp)|
||facebook/wav2vec2-base-960h||[🤗](https://huggingface.co/facebook/wav2vec2-base-960h)&nbsp;&nbsp;[<img src="./assets/images/modelscope_logo.png" width="20px"></img>](https://modelscope.cn/models/AI-ModelScope/wav2vec2-base-960h)|
|Avatar|TMElyralab/MuseTalk|[<img src="https://img.shields.io/badge/github-white?logo=github&logoColor=black"/>](https://github.com/TMElyralab/MuseTalk)||
|||||


### 预置模式

| CONFIG名称                                           | ASR |    LLM    |    TTS    | AVATAR|
|----------------------------------------------------|-----|:---------:|:---------:|------------|
| chat_with_gs.yaml                                  |SenseVoice|    API    |API| LAM        |
| chat_with_minicpm.yaml                             |MiniCPM-o| MiniCPM-o | MiniCPM-o | lite-avatar |
| chat_with_openai_compatible.yaml                   |SenseVoice|API|CosyVoice| lite-avatar |
| chat_with_openai_compatible_edge_tts.yaml          |SenseVoice|API|edgetts| lite-avatar |
| chat_with_openai_compatible_bailian_cosyvoice.yaml |SenseVoice|API|API| lite-avatar |
| chat_with_openai_compatible_bailian_cosyvoice_musetalk.yaml |SenseVoice|API|API| MuseTalk |
||||||


## 🚀安装部署

安装部署对应的模式前请先查看该模式使用到的**相关模块的安装方法**和[相关部署需求](#相关部署需求)。

### 选择配置
OpenAvatarChat按照配置文件启动并组织各个模块，可以按照选择的配置现在依赖的模型以及需要准备的ApiKey。项目在config目录下，提供以下预置的配置文件供参考：

#### chat_with_gs.yaml
使用[LAM](https://github.com/aigc3d/LAM)项目生成的gaussion splatting资产进行端侧渲染，语音使用百炼上的Cosyvoice，只有vad和asr运行在本地gpu，对机器性能依赖很轻，可以支持一机多路。
##### 使用的Handler
|类别|Handler|安装说明|
|---|---|---|
|Client|client/h5_rendering_client/cllient_handler_lam| [LAM端侧渲染 Client Handler](#lam端侧渲染-client-handler)|
|VAD|vad/silerovad/vad_handler/silero||
|ASR|asr/sensevoice/asr_handler_sensevoice||
|LLM|llm/openai_compatible/llm_handler/llm_handler_openai_compatible|[OpenAI兼容API的语言模型Handler](#openai兼容api的语言模型handler)
|TTS|tts/bailian_tts/tts_handler_cosyvoice_bailian|[百炼 CosyVoice Handler](#百炼-cosyvoice-handler)|
|Avatar|avatar/lam/avatar_handler_lam_audio2expression|[LAM数字人驱动Handler](#lam数字人驱动handler)|
||||

#### chat_with_minicpm.yaml
使用minicpm进行本地的语音到语音的对话生成，对GPU的性能与显存大小有一定要求。
##### 使用的Handler
|类别|Handler|安装说明|
|---|---|---|
|Client|client/rtc_client/client_handler_rtc|[服务端渲染 RTC Client Handler](#服务端渲染-rtc-client-handler)|
|VAD|vad/silerovad/vad_handler/silero||
|LLM|llm/minicpm/llm_handler_minicpm|[MiniCPM多模态语言模型Handler](#minicpm多模态语言模型handler)|
|Avatar|avatar/liteavatar/avatar_handler_liteavatar|[LiteAvatar数字人Handler](#liteavatar数字人handler)|
|||| 

#### chat_with_openai_compatible.yaml
该配置使用云端语言模型API，TTS使用cosyvoice，运行在本地。
#### 使用的Handler
|类别|Handler|安装说明|
|---|---|---|
|Client|client/rtc_client/client_handler_rtc|[服务端渲染 RTC Client Handler](#服务端渲染-rtc-client-handler)|
|VAD|vad/silerovad/vad_handler/silero||
|ASR|asr/sensevoice/asr_handler_sensevoice||
|LLM|llm/openai_compatible/llm_handler/llm_handler_openai_compatible|[OpenAI兼容API的语言模型Handler](#openai兼容api的语言模型handler)
|TTS|tts/cosyvoice/tts_handler_cosyvoice|[CosyVoice本地推理Handler](#cosyvoice本地推理handler)|
|Avatar|avatar/liteavatar/avatar_handler_liteavatar|[LiteAvatar数字人Handler](#liteavatar数字人handler)|
||||



#### chat_with_openai_compatible_edge_tts.yaml
该配置使用edge tts，效果稍差，但不需要百炼的API Key。
#### 使用的Handler
|类别|Handler|安装说明|
|---|---|---|
|Client|client/rtc_client/client_handler_rtc|[服务端渲染 RTC Client Handler](#服务端渲染-rtc-client-handler)|
|VAD|vad/silerovad/vad_handler/silero||
|ASR|asr/sensevoice/asr_handler_sensevoice||
|LLM|llm/openai_compatible/llm_handler/llm_handler_openai_compatible|[OpenAI兼容API的语言模型Handler](#openai兼容api的语言模型handler)
|TTS|tts/edgetts/tts_handler_edgetts|[Edge TTS Handler](#edge-tts-handler)|
|Avatar|avatar/liteavatar/avatar_handler_liteavatar|[LiteAvatar数字人Handler](#liteavatar数字人handler)|
||||

#### chat_with_openai_compatible_bailian_cosyvoice.yaml
语言模型与TTS都使用云端API，2D数字人下对设备要求较低的配置。
#### 使用的Handler
|类别|Handler|安装说明|
|---|---|---|
|Client|client/rtc_client/client_handler_rtc|[服务端渲染 RTC Client Handler](#服务端渲染-rtc-client-handler)|
|VAD|vad/silerovad/vad_handler/silero||
|ASR|asr/sensevoice/asr_handler_sensevoice||
|LLM|llm/openai_compatible/llm_handler/llm_handler_openai_compatible|[OpenAI兼容API的语言模型Handler](#openai兼容api的语言模型handler)
|TTS|tts/bailian_tts/tts_handler_cosyvoice_bailian|[百炼 CosyVoice Handler](#百炼-cosyvoice-handler)|
|Avatar|avatar/liteavatar/avatar_handler_liteavatar|[LiteAvatar数字人Handler](#liteavatar数字人handler)|
||||

#### chat_with_openai_compatible_bailian_cosyvoice_musetalk.yaml
语言模型与TTS都使用云端API，2D数字人使用MuseTalk进行推理，默认是用GPU进行推理，暂不支持CPU推理。
#### 使用的Handler
|类别|Handler|安装说明|
|---|---|---|
|Client|client/rtc_client/client_handler_rtc|[服务端渲染 RTC Client Handler](#服务端渲染-rtc-client-handler)|
|VAD|vad/silerovad/vad_handler/silero||
|ASR|asr/sensevoice/asr_handler_sensevoice||
|LLM|llm/openai_compatible/llm_handler/llm_handler_openai_compatible|[OpenAI兼容API的语言模型Handler](#openai兼容api的语言模型handler)
|TTS|tts/bailian_tts/tts_handler_cosyvoice_bailian|[百炼 CosyVoice Handler](#百炼-cosyvoice-handler)|
|Avatar|avatar/musetalk/avatar_handler_musetalk|[MuseTalk数字人Handler](#musetalk数字人handler)|
||||


### 本地运行


> [!IMPORTANT]
> 本项目子模块以及依赖模型都需要使用git lfs模块，请确认lfs功能已安装
> ```bash
> sudo apt install git-lfs
> git lfs install 
> ```
> 本项目通过git子模块方式引用三方库，运行前需要更新子模块
> ```bash
> git submodule update --init --recursive
> ```
> 强烈建议：国内用户依然使用git clone的方式下载，而不要直接下载zip文件，方便这里的git submodule和git lfs的操作，github访问的问题，可以参考[github访问问题](https://github.com/maxiaof/github-hosts)
> 
> 如果遇到问题欢迎提 [issue](https://github.com/HumanAIGC-Engineering/OpenAvatarChat/issues) 给我们
>
> 本项目的运行依赖CUDA，请确保本机NVIDIA驱动程序支持的CUDA版本>=12.4

#### uv安装

推荐安装[uv](https://docs.astral.sh/uv/)，使用uv进行进行本地环境管理。

> 官方独立安装程序
> ```bash
> # On Windows.
> powershell -ExecutionPolicy ByPass -c "irm https://astral.sh/uv/install.ps1 | iex"
> # On macOS and Linux.
> curl -LsSf https://astral.sh/uv/install.sh | sh
> ```
> PyPI安装
> ```
> # With pip.
> pip install uv
> # Or pipx.
> pipx install uv
> ```

#### 依赖安装

##### 安装全部依赖
```bash
uv sync --all-packages
```

##### 仅安装所需模式的依赖
```bash
uv run install.py --uv --config <配置文件的绝对路径>.yaml 
```

#### 运行
```bash
uv run src/demo.py --config <配置文件的绝对路径>.yaml
```


### Docker运行
容器化运行：容器依赖nvidia的容器环境，在准备好支持GPU的docker环境后，运行以下命令即可完成镜像的构建与启动：
```bash
./build_and_run.sh --config <配置文件的绝对路径>.yaml
```


## Handler依赖安装说明
### 服务端渲染 RTC Client Handler
暂无特别依赖和需要配置的内容。

### LAM端侧渲染 Client Handler
端侧渲染基于[服务端渲染 RTC Client Handler](#服务端渲染-rtc-client-handler)扩展，支持多路链接，可以通过配置文件选择形象。
#### 形象选择
形象可以通过[LAM](https://github.com/aigc3d/LAM)项目进行训练（LAM对话数字人资产生产流程待完善，敬请期待），本项目中预置了4个范例形象，位于src/handlers/client/h5_rendering_client/lam_samples下。用户可以通过在配置文件中用asset_path字段进行选择，也可以选择自行训练的资产文件。参考配置如下：
```yaml
LamClient:
  module: client/h5_rendering_client/client_handler_lam
  asset_path: "lam_samples/barbara.zip"
  concurrent_limit: 5
```
### OpenAI兼容API的语言模型Handler
本地推理的语言模型要求相对较高，如果你已有一个可调用的 LLM api_key,可以用这种方式启动来体验对话数字人。
可以通过配置文件选择所使用模型、系统prompt、API和API Key。参考配置如下，其中apikey可以被环境变量覆盖。
```yaml
LLM_Bailian: 
  moedl_name: "qwen-plus"
  system_prompt: "你是个AI对话数字人，你要用简短的对话来回答我的问题，并在合理的地方插入标点符号"
  api_url: 'https://dashscope.aliyuncs.com/compatible-mode/v1'
  api_key: 'yourapikey' # default=os.getenv("DASHSCOPE_API_KEY")
```
> [!TIP]
> 系统默认会获取项目当前目录下的.env文件用来获取环境变量。

> [!Note]
> * 代码内部调用方式
> ```python
> client = OpenAI(
>       api_key= self.api_key, 
>       base_url=self.api_url,
>   )
> completion = client.chat.completions.create(
>     model=self.model_name,
>     messages=[
>        self.system_prompt,
>         {'role': 'user', 'content': chat_text}
>     ],
>     stream=True
>     )
> ```
> * LLM默认为百炼api_url + api_key

### MiniCPM多模态语言模型Handler
#### 依赖模型
* MiniCPM-o-2.6
本项目可以使用MiniCPM-o-2.6作为多模态语言模型为数字人提供对话能力，用户可以按需从[Huggingface](https://huggingface.co/openbmb/MiniCPM-o-2_6)或者[Modelscope](https://modelscope.cn/models/OpenBMB/MiniCPM-o-2_6)下载相关模型。建议将模型直接下载到 \<ProjectRoot\>/models/ 默认配置的模型路径指向这里，如果放置与其他位置，需要修改配置文件。scripts目录中有对应模型的下载脚本，可供在linux环境下使用，请在项目根目录下运行脚本：
```bash
scripts/download_MiniCPM-o_2.6.sh
```
```bash
scripts/download_MiniCPM-o_2.6-int4.sh
```

> [!NOTE]
> 本项目支持MiniCPM-o-2.6的原始模型以及int4量化版本，但量化版本需要安装专用分支的AutoGPTQ，相关细节请参考官方的[说明](https://modelscope.cn/models/OpenBMB/MiniCPM-o-2_6-int4)

### 百炼 CosyVoice Handler
可以使用百炼提供CosyVoice API调用TTS能力，比本地推理对系统性能要求低，但需要在百炼上开通对应的能力。
参考配置如下：
```
CosyVoice:
  module: tts/bailian_tts/tts_handler_cosyvoice_bailian
  voice: "longxiaocheng"
  model_name: "cosyvoice-v1"
  api_key: 'yourapikey' # default=os.getenv("DASHSCOPE_API_KEY")
```
同[OpenAI兼容API的语言模型Handler]一样，可以将api_key设置在配置中或通过环境变量来覆盖。
> [!TIP]
> 系统默认会获取项目当前目录下的.env文件用来获取环境变量。

### CosyVoice本地推理Handler

> [!WARNING]
> 因为CosyVoice依赖中的pynini包通过PyPI获取时在Windows下编译会出现编译参数不支持的问题。CosyVoice官方目前建议的解决方法是在Windows下用Conda安装
conda-forge中的pynini预编译包。

在Windows下如果使用本地的CosyVoice作为TTS的话，需要结合Conda和UV进行安装。具体依赖安装和运行流程如下：

1. 安装Anaconda或者[Miniconda](https://docs.anaconda.net.cn/miniconda/install/)
```bash
conda create -n openavatarchat python=3.10
conda activate openavatarchat
conda install -c conda-forge pynini==2.1.6
```

2. 设置uv要索引的环境变量为Conda环境
```bash
# cmd
set VIRTUAL_ENV=%CONDA_PREFIX%
# powershell 
$env:VIRTUAL_ENV=$env:CONDA_PREFIX
```

3. 在uv安装依赖和运行时，参数中添加--active，优先使用已激活的虚拟环境
```bash
# 安装依赖
uv sync --active --all-packages
# 仅安装所需依赖
uv run --active install.py --uv --config config/chat_with_openai_compatible.yaml
# 运行cosyvoice 
uv run --active src/demo.py --config config/chat_with_openai_compatible.yaml
```
> [!Note]
> TTS默认为CosyVoice的 `iic/CosyVoice-300M-SFT` + `中文女`，可以通过修改为`其他模型`配合 `ref_audio_path` 和 `ref_audio_text` 进行音色复刻

### Edge TTS Handler
集成微软的edge-tts，使用云端推理，无需申请api key，参考配置如下：
```yaml
Edge_TTS:
  module: tts/edgetts/tts_handler_edgetts
  voice: "zh-CN-XiaoxiaoNeural"
```

### LiteAvatar数字人Handler
集成LiteAvatar算法生产2D数字人对话，目前在modelscope的项目LiteAvatarGallery中提供了100个数字人形象可供使用，详情见[LiteAvatarGallery](https://modelscope.cn/models/HumanAIGC-Engineering/LiteAvatarGallery)。
LiteAvatar可以运行在CPU或GPU上，如果其他handler都没有对GPU的大开销，建议使用GPU进行推理。
参考配置如下：
```yaml
LiteAvatar:
  module: avatar/liteavatar/avatar_handler_liteavatar
  avatar_name: 20250408/sample_data
  fps: 25
  use_gpu: true
```

### LAM数字人驱动Handler
#### 依赖模型
* facebook/wav2vec2-base-960h [🤗](https://huggingface.co/facebook/wav2vec2-base-960h) [<img src="./assets/images/modelscope_logo.png" width="20px"></img>](https://modelscope.cn/models/AI-ModelScope/wav2vec2-base-960h)
  * 从huggingface下载, 确保lfs已安装，使当前路径位于项目根目录，执行：
  ```
  git clone --depth 1 https://huggingface.co/facebook/wav2vec2-base-960h ./models/wav2vec2-base-960h
  ```
  * 从modelscope下载, 确保lfs已安装，使当前路径位于项目根目录，执行：
  ```
  git clone --depth 1 https://www.modelscope.cn/AI-ModelScope/wav2vec2-base-960h.git ./models/wav2vec2-base-960h
  ```
* LAM_audio2exp [🤗](https://huggingface.co/3DAIGC/LAM_audio2exp)
  * 从huggingface下载, 确保lfs已安装，使当前路径位于项目根目录，执行：
  ```
  wget https://huggingface.co/3DAIGC/LAM_audio2exp/resolve/main/LAM_audio2exp_streaming.tar -P ./models/LAM_audio2exp/
  tar -xzvf ./models/LAM_audio2exp/LAM_audio2exp_streaming.tar -C ./models/LAM_audio2exp && rm ./models/LAM_audio2exp/LAM_audio2exp_streaming.tar
  ```
  * 国内用户可以从oss地址下载, 使当前路径位于项目根目录，执行：
  ```
  wget https://virutalbuy-public.oss-cn-hangzhou.aliyuncs.com/share/aigc3d/data/LAM/LAM_audio2exp_streaming.tar -P ./models/LAM_audio2exp/
  tar -xzvf ./models/LAM_audio2exp/LAM_audio2exp_streaming.tar -C ./models/LAM_audio2exp && rm ./models/LAM_audio2exp/LAM_audio2exp_streaming.tar
  ```

### MuseTalk数字人Handler
项目目前集成了最新的MuseTalk 1.5，之前的版本未做测试，当前版本支持自定义形象，可以通过修改avatar_video_path进行选择。

#### 依赖模型
* MuseTalk源码中包含模型下载脚本，但是为了保持目录结构一致，对下载脚本做了修改，修改后的脚本在scripts目录下，可在linux环境下使用。MuseTalk原始代码中使用了相对路径进行加载，虽然进行了适配和修改，但是部分代码无法以输入参数进行设置，所以不要修改模型的下载位置，并在项目根目录下运行脚本：
```
scripts/download_musetalk_weights.sh
```
* MuseTalk源码中第一次启动默认会下载一个模型s3fd-619a316812.pth，该模型并不在下载脚本中，初次下载可能会比较慢。

#### 配置与使用
* 形象选择：MuseTalk源码中包括两个默认的形象，可以通过修改avatar_video_path参数来选择，系统第一次加载会做数据准备，第二次进入时会直接加载，也可以通过修改force_create_avatar参数来强制每次加载重新生成，avatar_model_dir参数可以指定保存avatar数据的目录，默认在models/musetalk/avatar_model，如无特殊需求无需修改。
* 帧率：虽然按照MuseTalk的文档中的说明可以在V100下做到30fps，但是本项目参考realtime_inference.py中进行适配还未能达到预期，建议fps设为20，实际测试也可以根据GPU性能进行调整。如果测试log中发现warning：“[IDLE_FRAME] Inserted idle during speaking”，说明实际推理时帧率低于设定的fps，也可通过增加batch_size来提高推理的效率，但是batch_size过大会影响系统的首帧响应速度。
```yaml
Avatar_MuseTalk:
  module: avatar/musetalk/avatar_handler_musetalk
  fps: 20  # Video frame rate
  batch_size: 2  # Batch processing frame count
  avatar_video_path: "src/handlers/avatar/musetalk/MuseTalk/data/video/sun.mp4"  # Initialization video path
  avatar_model_dir: "models/musetalk/avatar_model"  # Default avatar model directory
  force_create_avatar: false  # Whether to force regenerate digital human data
  debug: false  # Whether to enable debug mode
  ... # 其他参数可参考 AvatarMuseTalkConfig 源码
```
* 启动命令：

安装依赖可以使用：
```bash
uv run install.py --uv --config config/chat_with_openai_compatible_bailian_cosyvoice_musetalk.yaml
```
需要注意的是，uv默认安装的mmcv在实际运行时可能会报错“No module named ‘mmcv._ext’”参考[MMCV-FAQ](https://mmcv.readthedocs.io/en/latest/faq.html)，解决方法是：
```bash
uv pip uninstall mmcv
uv pip install mmcv==2.2.0 -f https://download.openmmlab.com/mmcv/dist/cu121/torch2.4/index.html
```
启动程序可以使用：
```bash
uv run src/demo.py --config config/chat_with_openai_compatible_bailian_cosyvoice_musetalk.yaml
```


## 相关部署需求
### 准备ssl证书
由于本项目使用rtc作为视音频传输的通道，用户如果需要从localhost以外的地方连接服务的话，需要准备ssl证书以开启https，默认配置会读取ssl_certs目录下的localhost.crt和localhost.key，用户可以相应修改配置来使用自己的证书。我们也在scripts目录下提供了生成自签名证书的脚本。需要在项目根目录下运行脚本以使生成的证书被放到默认位置。
```bash
scripts/create_ssl_certs.sh
```

### TURN Server
如果点击开始对话后，出现一直等待中的情况，可能你的部署环境存在NAT穿透方面的问题（如部署在云上机器等），需要进行数据中继。在Linux环境下，可以使用coturn来架设TURN服务。可参考以下操作在同一机器上安装、启动并配置使用coturn：
* 运行安装脚本
```console
$ chmod 777 scripts/setup_coturn.sh
# scripts/setup_coturn.sh
```
* 修改config配置文件，添加以下配置后启动服务。
```yaml
default:
  chat_engine:
    handler_configs:
      RtcClient: #若使用Lam，则此项配置为LamClient
        turn_config:
          turn_provider: "turn_server"
          urls: ["turn:your-turn-server.com:3478", "turns:your-turn-server.com:5349"]
          username: "your-username"
          credential: "your-credential"
```
* 确保防火墙（包括云上机器安全组等策略）开放coturn所需端口

### 配置说明
程序默认启动时，会读取 **<project_root>/configs/chat_with_minicpm.yaml** 中的配置，用户也可以在启动命令后加上--config参数来选择从其他配置文件启动。
```bash
uv run src/demo.py --config <配置文件的绝对路径>.yaml
```

可配置的参数列表：

|参数|默认值|说明|
|---|---|---|
|log.log_level|INFO|程序的日志级别。|
|service.host|0.0.0.0|Gradio服务的监听地址。|
|service.port|8282|Gradio服务的监听端口。|
|service.cert_file|ssl_certs/localhost.crt|SSL证书中的证书文件，如果cert_file和cert_key指向的文件都能正确读取，服务将会使用https。|
|service.cert_key|ssl_certs/localhost.key|SSL证书中的证书文件，如果cert_file和cert_key指向的文件都能正确读取，服务将会使用https。|
|chat_engine.model_root|models|模型的根目录。|
|chat_engine.handler_configs|N/A|由各Handler提供的可配置项。|

目前已实现的Handler提供如下的可配置参数：
* VAD

|参数|默认值|说明|
|---|---|---|
|SileraVad.speaking_threshold|0.5|判定输入音频为语音的阈值。|
|SileraVad.start_delay|2048|当模型输出概率持续大于阈值超过这个时间后，将起始超过阈值的时刻认定为说话的开始。以音频采样数为单位。|
|SileraVad.end_delay|2048|当模型输出的概率持续小于阈值超过这个时间后，判定说话内容结束。以音频采样数为单位。|
|SileraVad.buffer_look_back|1024|当使用较高阈值时，语音的起始部分往往有所残缺，该配置在语音的起始点往前回溯一小段时间，避免丢失语音，以音频采样数为单位。|
|SileraVad.speech_padding|512|返回的音频会在起始与结束两端加上这个长度的静音音频，已采样数为单位。|

* 语言模型

| 参数                             | 默认值           | 说明                                                                                 |
|--------------------------------|---------------|------------------------------------------------------------------------------------|
| S2S_MiniCPM.model_name         | MiniCPM-o-2_6 | 该参数用于选择使用的语言模型，可选"MiniCPM-o-2_6" 或者 "MiniCPM-o-2_6-int4"，需要确保model目录下实际模型的目录名与此一致。 |
| S2S_MiniCPM.voice_prompt       |               | MiniCPM-o的voice prompt                                                             |
| S2S_MiniCPM.assistant_prompt   |               | MiniCPM-o的assistant prompt                                                         |
| S2S_MiniCPM.enable_video_input | False         | 设置是否开启视频输入，**开启视频输入时，显存占用会明显增加，非量化模型再24G显存下可能会oom**                                |
| S2S_MiniCPM.skip_video_frame   | -1            | 控制开启视频输入时，输入视频帧的频率。-1表示仅每秒输入最后的一帧，0表示输入所有帧，大于0的值表示每一帧后会有这个数量的图像帧被跳过。               |

* ASR funasr模型

|参数|默认值|说明|
|---|---|---|
|ASR_Funasr.model_name|iic/SenseVoiceSmall|该参数用于选择funasr 下的[模型](https://github.com/modelscope/FunASR)，会自动下载模型，若需使用本地模型需改为绝对路径|

* LLM纯文本模型

|参数|默认值|说明|
|---|---|---|
|LLM_Bailian.model_name|qwen-plus|测试环境使用的百炼api,免费额度可以从[百炼](https://bailian.console.aliyun.com/#/home)获取|
|LLM_Bailian.system_prompt||默认系统prompt|
|LLM_Bailian.api_url||模型api_url|
|LLM_Bailian.api_key||模型api_key|

* TTS CosyVoice模型

|参数|默认值|说明|
|---|---|---|
|TTS_CosyVoice.api_url||自己利用其他机器部署cosyvocie server时需填|
|TTS_CosyVoice.model_name||可参考[CosyVoice](https://github.com/FunAudioLLM/CosyVoice)|
|TTS_CosyVoice.spk_id|中文女|使用官方sft 比如'中文女'|'中文男'，和ref_audio_path互斥|
|TTS_CosyVoice.ref_audio_path||参考音频的绝对路径，和spk_id 互斥，记得更换可参考音色的模型|
|TTS_CosyVoice.ref_audio_text||参考音频的文本内容|
|TTS_CosyVoice.sample_rate|24000|输出音频采样率|

* LiteAvatar数字人

|参数|默认值|说明|
|---|---|---|
|LiteAvatar.avatar_name|sample_data|数字人数据名，目前在modelscope的项目LiteAvatarGallery中提供了100个数字人形象可供使用，详情见[LiteAvatarGallery](https://modelscope.cn/models/HumanAIGC-Engineering/LiteAvatarGallery)。|
|LiteAvatar.fps|25|数字人的运行帧率，在性能较好的CPU上，可以设置为30FPS|
|LiteAvatar.enable_fast_mode|False|低延迟模式，打开后可以减低回答的延迟，但在性能不足的情况下，可能会在回答的开始产生语音卡顿。|
|LiteAvatar.use_gpu|True|LiteAvatar算法是否使用GPU，目前使用CUDA后端|

> [!IMPORTANT]
> 所有配置中的路径参数都可以使用绝对路径，或者相对于项目根目录的相对路径。

## 常见问题
项目过程中遇到的常见问题，可参考[链接](./docs/FAQ.md)

## 社区感谢

- 感谢社区同学“titan909”在B站上发布的[部署教程视频](https://www.bilibili.com/video/BV1FNZ8YNEA8)
- 感谢另一位社区同学“十字鱼”在B站上发布的一键安装包视频，并提供了下载（解压码在视频简介里面有,仔细找找）[一键包](https://www.bilibili.com/video/BV1V1oLYmEu3/?vd_source=29463f5b63a3510553325ba70f325293)
- 感谢另一位同学“W&H”提供的夸克一键包[windows版本:提取码a79V](https://pan.quark.cn/s/237177126010) 和 [linux 版本:提取码：7HW3](https://pan.quark.cn/s/83e569dbef18)


## Star历史
![](https://api.star-history.com/svg?repos=HumanAIGC-Engineering/OpenAvatarChat&type=Date)

## 引用

如果您在您的研究/项目中感到 OpenAvatarChat 为您提供了帮助，期待您能给一个 Star⭐和引用✏️

```
@software{avatarchat2025,
  author = {Gang Cheng, Tao Chen, Feng Wang, Binchao Huang, Hui Xu, Guanqiao He, Yi Lu, Shengyin Tan},
  title = {OpenAvatarChat},
  year = {2025},
  publisher = {GitHub},
  url = {https://github.com/HumanAIGC-Engineering/OpenAvatarChat}
}
```<|MERGE_RESOLUTION|>--- conflicted
+++ resolved
@@ -128,11 +128,8 @@
   - [Edge TTS Handler](#edge-tts-handler)
   - [LiteAvatar数字人Handler](#liteavatar数字人handler)
   - [LAM数字人驱动Handler](#lam数字人驱动handler)
-<<<<<<< HEAD
     - [依赖模型](#依赖模型-1)
-=======
   - [MuseTalk数字人Handler](#musetalk数字人handler)
->>>>>>> b12447ea
 - [相关部署需求](#相关部署需求)
   - [准备ssl证书](#准备ssl证书)
   - [TURN Server](#turn-server)
