--- conflicted
+++ resolved
@@ -20,15 +20,13 @@
 ## 📢 News
 
 ### Changelog
-<<<<<<< HEAD
-
-- [2025.08.19] ⭐️⭐️⭐️ Version 0.4.2 Released:
+
+- [2025.08.19] ⭐️⭐️⭐️ Version 0.5.1 Released:
   - LiteAvatar support multi-session. Please refer to LiteAvatar configuration part below.
-=======
-- [2025.08.12] ⭐️⭐️⭐️ 版本 0.5.0发布:
+  - Added support for calling Qwen-Omni-Realtime.
+- [2025.08.12] ⭐️⭐️⭐️ Version 0.5.0 Released:
   - Modified to a separated frontend and backend version. The frontend repository[OpenAvatarChat-WebUI](https://github.com/HumanAIGC-Engineering/OpenAvatarChat-WebUI)has been added to facilitate custom frontend interfaces and expand interactions.
   - Added basic support for calling dify, currently only supporting the chatflow version.
->>>>>>> c1be9f0f
 - [2025.06.12] ⭐️⭐️⭐️ Version 0.4.1 Released:
   - Added support for [MuseTalk](https://github.com/TMElyralab/MuseTalk), including customizable videos for personalized avatars.
   - Released 50 new LiteAvatar styles featuring a variety of professional roles. Please refer to [LiteAvatarGallery](https://modelscope.cn/models/HumanAIGC-Engineering/LiteAvatarGallery).
